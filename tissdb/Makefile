--- conflicted
+++ resolved
@@ -28,19 +28,12 @@
        storage/collection.cpp \
        storage/indexer.cpp \
        storage/lsm_tree.cpp \
-<<<<<<< HEAD
        storage/memtable.cpp \
-=======
        storage/transaction_manager.cpp \
->>>>>>> cb2c1271
        storage/native_b_tree.cpp \
        storage/sstable.cpp \
        storage/transaction_manager.cpp \
        storage/wal.cpp \
-<<<<<<< HEAD
-=======
-       ../quanta_tissu/tissu_sinew.cpp \
->>>>>>> cb2c1271
        ../tests/db/http_client.cpp
 
 # Object files
