--- conflicted
+++ resolved
@@ -17,13 +17,10 @@
        query/join_algorithms.cpp \
        query/parser.cpp \
        storage/collection.cpp \
-<<<<<<< HEAD
        storage/transaction_manager.cpp \
        storage/native_b_tree.cpp
        tests/db/http_client.cpp
-=======
        storage/lsm_tree.cpp
->>>>>>> d512f0e1
 
 # Object files
 OBJS = $(SRCS:.cpp=.o)
