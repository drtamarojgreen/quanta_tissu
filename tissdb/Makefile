# TissDB Makefile

# Compiler
CXX = g++

# Compiler flags
CXXFLAGS = -std=c++17 -I.. -I. -Wall -Wextra -g

# Source files
SRCS = main.cpp \
       api/http_server.cpp \
       common/serialization.cpp \
       common/schema_validator.cpp \
       json/json.cpp \
       query/executor.cpp \
       query/parser.cpp \
       storage/indexer.cpp \
       storage/lsm_tree.cpp \
       storage/memtable.cpp \
       storage/sstable.cpp \
       storage/wal.cpp \
       storage/collection.cpp \
<<<<<<< HEAD
       storage/transaction_manager.cpp \
       storage/native_b_tree.cpp
=======
       tests/db/http_client.cpp
>>>>>>> 6dd15bca

# Object files
OBJS = $(SRCS:.cpp=.o)

# Filter out objects that should not be in the test build
TEST_OBJS = $(filter-out main.o api/http_server.o, $(OBJS))

# Executable name
TARGET = tissdb
TEST_TARGET = test_tissdb

# Default rule
all: $(TARGET)

# Rule to link the object files into the executable
$(TARGET): $(OBJS)
	$(CXX) $(CXXFLAGS) -o $(TARGET) $(OBJS)

# Rule to compile the source files into object files
%.o: %.cpp
	$(CXX) $(CXXFLAGS) -c $< -o $@

# Test rule
test: $(TEST_TARGET)
	./$(TEST_TARGET)

# All test objects will be placed in the current directory
TEST_MAIN_SRC = ../tests/db/test_main.cpp
TEST_MAIN_OBJ = test_main.o

$(TEST_TARGET): $(TEST_OBJS) $(TEST_MAIN_OBJ)
	$(CXX) $(CXXFLAGS) -o $(TEST_TARGET) $(TEST_OBJS) $(TEST_MAIN_OBJ)

$(TEST_MAIN_OBJ): $(TEST_MAIN_SRC)
	$(CXX) $(CXXFLAGS) -I.. -c $(TEST_MAIN_SRC) -o $(TEST_MAIN_OBJ)

# Rule to clean the compiled files
clean:
	-rm -f $(OBJS) $(TARGET) $(TEST_TARGET) *.o

# Rule to run the executable
run: all
	./$(TARGET)

.PHONY: all clean run test analysis

# Analysis rule
ANALYSIS_SRCS = analysis/ACID_analysis.cpp \
                analysis/relational_analysis.cpp \
                analysis/schema_analysis.cpp \
                analysis/transaction_analysis.cpp
ANALYSIS_TARGETS = $(ANALYSIS_SRCS:.cpp=)

analysis: $(ANALYSIS_TARGETS)
	@echo "\n\n--- Running TissDB Analysis ---"
	@./analysis/ACID_analysis
	@./analysis/relational_analysis
	@./analysis/schema_analysis
	@./analysis/transaction_analysis
	@echo "\n--- Analysis Complete ---\n"
	@rm -f $(ANALYSIS_TARGETS)

analysis/ACID_analysis: analysis/ACID_analysis.cpp
	$(CXX) $(CXXFLAGS) -o $@ $<

analysis/relational_analysis: analysis/relational_analysis.cpp
	$(CXX) $(CXXFLAGS) -o $@ $<

analysis/schema_analysis: analysis/schema_analysis.cpp
	$(CXX) $(CXXFLAGS) -o $@ $<

analysis/transaction_analysis: analysis/transaction_analysis.cpp
	$(CXX) $(CXXFLAGS) -o $@ $<<|MERGE_RESOLUTION|>--- conflicted
+++ resolved
@@ -20,12 +20,9 @@
        storage/sstable.cpp \
        storage/wal.cpp \
        storage/collection.cpp \
-<<<<<<< HEAD
        storage/transaction_manager.cpp \
        storage/native_b_tree.cpp
-=======
        tests/db/http_client.cpp
->>>>>>> 6dd15bca
 
 # Object files
 OBJS = $(SRCS:.cpp=.o)
