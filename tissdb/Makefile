--- conflicted
+++ resolved
@@ -24,12 +24,8 @@
        query/parser.cpp \
        storage/collection.cpp \
        storage/indexer.cpp \
-<<<<<<< HEAD
        storage/lsm_tree.cpp \
-       storage/memtable.cpp \
-=======
        storage/transaction_manager.cpp \
->>>>>>> 0651cd37
        storage/native_b_tree.cpp \
        storage/sstable.cpp \
        storage/transaction_manager.cpp \
