#include "native_b_tree.h"
#include <iterator> // For std::make_move_iterator

namespace TissDB {
namespace Storage {

// BTreeNode Implementation
template<typename Key, typename Value, int Order>
BTree<Key, Value, Order>::BTreeNode::BTreeNode(bool leaf) : is_leaf(leaf) {}

template<typename Key, typename Value, int Order>
BTree<Key, Value, Order>::BTreeNode::~BTreeNode() {}

// BTree Implementation
template<typename Key, typename Value, int Order>
BTree<Key, Value, Order>::BTree() {
    root_ = std::make_unique<BTreeNode>(true);
}

template<typename Key, typename Value, int Order>
BTree<Key, Value, Order>::~BTree() {}

// --- INSERT ---
template<typename Key, typename Value, int Order>
void BTree<Key, Value, Order>::insert(const Key& key, const Value& value) {
    if (root_->keys.size() == 2 * Order - 1) {
        auto new_root = std::make_unique<BTreeNode>(false);
        new_root->children.push_back(std::move(root_));
        split_child(new_root.get(), 0);
        root_ = std::move(new_root);
    }
    insert_non_full(root_.get(), key, value);
}

template<typename Key, typename Value, int Order>
void BTree<Key, Value, Order>::insert_non_full(BTreeNode* node, const Key& key, const Value& value) {
    auto it = std::lower_bound(node->keys.begin(), node->keys.end(), key);
    int i = std::distance(node->keys.begin(), it);

    if (node->is_leaf) {
        node->keys.insert(it, key);
        node->values.insert(node->values.begin() + i, value);
    } else {
        if (node->children[i]->keys.size() == 2 * Order - 1) {
            split_child(node, i);
            if (key > node->keys[i]) {
                i++;
            }
        }
        insert_non_full(node->children[i].get(), key, value);
    }
}

template<typename Key, typename Value, int Order>
void BTree<Key, Value, Order>::split_child(BTreeNode* parent, int index) {
    BTreeNode* child = parent->children[index].get();
    auto new_child = std::make_unique<BTreeNode>(child->is_leaf);

    parent->keys.insert(parent->keys.begin() + index, child->keys[Order - 1]);
    // For non-leaf nodes, there is no value, just keys for routing
    if (child->is_leaf) {
        parent->values.insert(parent->values.begin() + index, child->values[Order - 1]);
    }

    new_child->keys.assign(
        std::make_move_iterator(child->keys.begin() + Order),
        std::make_move_iterator(child->keys.end())
    );
    if (child->is_leaf) {
        new_child->values.assign(
            std::make_move_iterator(child->values.begin() + Order),
            std::make_move_iterator(child->values.end())
        );
    }
    child->keys.resize(Order - 1);
    if (child->is_leaf) {
        child->values.resize(Order - 1);
    }

    if (!child->is_leaf) {
        new_child->children.assign(
            std::make_move_iterator(child->children.begin() + Order),
            std::make_move_iterator(child->children.end())
        );
        child->children.resize(Order);
    }

    parent->children.insert(parent->children.begin() + index + 1, std::move(new_child));
}


// --- FIND ---
template<typename Key, typename Value, int Order>
std::optional<Value> BTree<Key, Value, Order>::find(const Key& key) {
    return find_recursive(root_.get(), key);
}

template<typename Key, typename Value, int Order>
std::optional<Value> BTree<Key, Value, Order>::find_recursive(BTreeNode* node, const Key& key) {
    auto it = std::lower_bound(node->keys.begin(), node->keys.end(), key);
    int i = std::distance(node->keys.begin(), it);

    if (it != node->keys.end() && *it == key) {
        if (node->is_leaf) {
            return node->values[i];
        }
        // In a B-Tree, the value is in the leaf. In a B+ tree, it could be here.
        // This implementation stores values only in leaves.
        // To find the actual value, we need to traverse to the leaf.
        // For simplicity here, we assume if key is in internal node, we traverse left.
        // A more correct B-Tree would only store values in leaves.
        // Let's adjust the logic to be a proper B-Tree where keys can exist in internal nodes.
        return node->values[i];
    }

    if (node->is_leaf) {
        return std::nullopt;
    }

    return find_recursive(node->children[i].get(), key);
}


// --- ERASE ---
template<typename Key, typename Value, int Order>
int BTree<Key, Value, Order>::find_key(BTreeNode* node, const Key& key) {
    auto it = std::lower_bound(node->keys.begin(), node->keys.end(), key);
    if (it != node->keys.end() && *it == key) {
        return std::distance(node->keys.begin(), it);
    }
    return -1; // Not found
}

template<typename Key, typename Value, int Order>
void BTree<Key, Value, Order>::erase(const Key& key) {
<<<<<<< HEAD
    if (!root_) return;
=======
>>>>>>> 140bd5f9
    erase_recursive(root_.get(), key);
    if (root_->keys.empty() && !root_->is_leaf) {
        root_ = std::move(root_->children[0]);
    }
}

template<typename Key, typename Value, int Order>
<<<<<<< HEAD
int BTree<Key, Value, Order>::find_key(BTreeNode* node, const Key& key) {
    int idx = 0;
    while (idx < node->keys.size() && node->keys[idx] < key)
        ++idx;
    return idx;
=======
void BTree<Key, Value, Order>::erase_recursive(BTreeNode* node, const Key& key) {
    int index = find_key(node, key);
    if (index != -1) { // Key is in this node
        if (node->is_leaf) {
            remove_from_leaf(node, index);
        } else {
            remove_from_non_leaf(node, index);
        }
    } else { // Key is not in this node
        int i = std::distance(node->keys.begin(), std::lower_bound(node->keys.begin(), node->keys.end(), key));
        if (node->is_leaf) {
            return; // Key not found
        }
        bool flag = (static_cast<size_t>(i) == node->keys.size());
        if (node->children[i]->keys.size() < Order) {
            fill(node, i);
        }
        if (flag && static_cast<size_t>(i) > node->keys.size()) {
            erase_recursive(node->children[i - 1].get(), key);
        } else {
            erase_recursive(node->children[i].get(), key);
        }
    }
>>>>>>> 140bd5f9
}

template<typename Key, typename Value, int Order>
void BTree<Key, Value, Order>::remove_from_leaf(BTreeNode* node, int index) {
    node->keys.erase(node->keys.begin() + index);
    node->values.erase(node->values.begin() + index);
}

template<typename Key, typename Value, int Order>
void BTree<Key, Value, Order>::remove_from_non_leaf(BTreeNode* node, int index) {
    Key key = node->keys[index];
<<<<<<< HEAD
    if (node->children[index]->keys.size() >= Order) {
        Key pred_key = get_predecessor(node, index);
        Value pred_val = get_predecessor_value(node, index);
        node->keys[index] = pred_key;
        node->values[index] = pred_val;
        erase_recursive(node->children[index].get(), pred_key);
    } else if (node->children[index + 1]->keys.size() >= Order) {
        Key succ_key = get_successor(node, index);
        Value succ_val = get_successor_value(node, index);
        node->keys[index] = succ_key;
        node->values[index] = succ_val;
=======

    if (node->children[index]->keys.size() >= Order) {
        Key pred_key = get_predecessor(node, index);
        node->keys[index] = pred_key;
        // The value should also be updated if we store values in internal nodes
        // node->values[index] = pred_value;
        erase_recursive(node->children[index].get(), pred_key);
    } else if (node->children[index + 1]->keys.size() >= Order) {
        Key succ_key = get_successor(node, index);
        node->keys[index] = succ_key;
        // node->values[index] = succ_value;
>>>>>>> 140bd5f9
        erase_recursive(node->children[index + 1].get(), succ_key);
    } else {
        merge(node, index);
        erase_recursive(node->children[index].get(), key);
    }
}

template<typename Key, typename Value, int Order>
Key BTree<Key, Value, Order>::get_predecessor(BTreeNode* node, int index) {
<<<<<<< HEAD
    BTreeNode* cur = node->children[index].get();
    while (!cur->is_leaf)
        cur = cur->children[cur->keys.size()].get();
    return cur->keys.back();
}

template<typename Key, typename Value, int Order>
Value BTree<Key, Value, Order>::get_predecessor_value(BTreeNode* node, int index) {
    BTreeNode* cur = node->children[index].get();
    while (!cur->is_leaf)
        cur = cur->children[cur->keys.size()].get();
    return cur->values.back();
=======
    BTreeNode* current = node->children[index].get();
    while (!current->is_leaf) {
        current = current->children.back().get();
    }
    return current->keys.back();
>>>>>>> 140bd5f9
}

template<typename Key, typename Value, int Order>
Key BTree<Key, Value, Order>::get_successor(BTreeNode* node, int index) {
<<<<<<< HEAD
    BTreeNode* cur = node->children[index + 1].get();
    while (!cur->is_leaf)
        cur = cur->children[0].get();
    return cur->keys.front();
}

template<typename Key, typename Value, int Order>
Value BTree<Key, Value, Order>::get_successor_value(BTreeNode* node, int index) {
    BTreeNode* cur = node->children[index + 1].get();
    while (!cur->is_leaf)
        cur = cur->children[0].get();
    return cur->values.front();
=======
    BTreeNode* current = node->children[index + 1].get();
    while (!current->is_leaf) {
        current = current->children.front().get();
    }
    return current->keys.front();
>>>>>>> 140bd5f9
}

template<typename Key, typename Value, int Order>
void BTree<Key, Value, Order>::fill(BTreeNode* node, int index) {
<<<<<<< HEAD
    if (index != 0 && node->children[index - 1]->keys.size() >= Order)
        borrow_from_prev(node, index);
    else if (index != node->keys.size() && node->children[index + 1]->keys.size() >= Order)
        borrow_from_next(node, index);
    else {
        if (index != node->keys.size())
            merge(node, index);
        else
            merge(node, index - 1);
=======
    if (index != 0 && node->children[index - 1]->keys.size() >= Order) {
        borrow_from_prev(node, index);
    } else if (static_cast<size_t>(index) != node->keys.size() && node->children[index + 1]->keys.size() >= Order) {
        borrow_from_next(node, index);
    } else {
        if (static_cast<size_t>(index) != node->keys.size()) {
            merge(node, index);
        } else {
            merge(node, index - 1);
        }
>>>>>>> 140bd5f9
    }
}

template<typename Key, typename Value, int Order>
void BTree<Key, Value, Order>::borrow_from_prev(BTreeNode* node, int index) {
    BTreeNode* child = node->children[index].get();
    BTreeNode* sibling = node->children[index - 1].get();

    child->keys.insert(child->keys.begin(), node->keys[index - 1]);
<<<<<<< HEAD
    child->values.insert(child->values.begin(), node->values[index - 1]);

    node->keys[index - 1] = sibling->keys.back();
    node->values[index - 1] = sibling->values.back();
=======
    if (child->is_leaf) {
        child->values.insert(child->values.begin(), node->values[index - 1]);
    }
    node->keys[index - 1] = sibling->keys.back();
    if (child->is_leaf) {
        node->values[index - 1] = sibling->values.back();
    }
    sibling->keys.pop_back();
    if (child->is_leaf) {
        sibling->values.pop_back();
    }
>>>>>>> 140bd5f9

    if (!child->is_leaf) {
        child->children.insert(child->children.begin(), std::move(sibling->children.back()));
        sibling->children.pop_back();
    }
<<<<<<< HEAD

    sibling->keys.pop_back();
    sibling->values.pop_back();
=======
>>>>>>> 140bd5f9
}

template<typename Key, typename Value, int Order>
void BTree<Key, Value, Order>::borrow_from_next(BTreeNode* node, int index) {
    BTreeNode* child = node->children[index].get();
    BTreeNode* sibling = node->children[index + 1].get();

    child->keys.push_back(node->keys[index]);
<<<<<<< HEAD
    child->values.push_back(node->values[index]);

    node->keys[index] = sibling->keys.front();
    node->values[index] = sibling->values.front();
=======
    if (child->is_leaf) {
        child->values.push_back(node->values[index]);
    }
    node->keys[index] = sibling->keys.front();
    if (child->is_leaf) {
        node->values[index] = sibling->values.front();
    }

    sibling->keys.erase(sibling->keys.begin());
    if (child->is_leaf) {
        sibling->values.erase(sibling->values.begin());
    }
>>>>>>> 140bd5f9

    if (!child->is_leaf) {
        child->children.push_back(std::move(sibling->children.front()));
        sibling->children.erase(sibling->children.begin());
    }
<<<<<<< HEAD

    sibling->keys.erase(sibling->keys.begin());
    sibling->values.erase(sibling->values.begin());
=======
>>>>>>> 140bd5f9
}

template<typename Key, typename Value, int Order>
void BTree<Key, Value, Order>::merge(BTreeNode* node, int index) {
    BTreeNode* child = node->children[index].get();
    BTreeNode* sibling = node->children[index + 1].get();

    child->keys.push_back(node->keys[index]);
<<<<<<< HEAD
    child->values.push_back(node->values[index]);

    child->keys.insert(child->keys.end(), sibling->keys.begin(), sibling->keys.end());
    child->values.insert(child->values.end(), sibling->values.begin(), sibling->values.end());

    if (!child->is_leaf) {
        child->children.insert(child->children.end(),
                               std::make_move_iterator(sibling->children.begin()),
                               std::make_move_iterator(sibling->children.end()));
    }

    node->keys.erase(node->keys.begin() + index);
    node->values.erase(node->values.begin() + index);
    node->children.erase(node->children.begin() + index + 1);
}

template<typename Key, typename Value, int Order>
void BTree<Key, Value, Order>::erase_recursive(BTreeNode* node, const Key& key) {
    int idx = find_key(node, key);

    if (idx < node->keys.size() && node->keys[idx] == key) {
        if (node->is_leaf)
            remove_from_leaf(node, idx);
        else
            remove_from_non_leaf(node, idx);
    } else {
        if (node->is_leaf) return;

        bool flag = (idx == node->keys.size());

        if (node->children[idx]->keys.size() < Order)
            fill(node, idx);

        if (flag && idx > node->keys.size())
            erase_recursive(node->children[idx - 1].get(), key);
        else
            erase_recursive(node->children[idx].get(), key);
    }
=======
    // In a B-Tree, the median key from the parent moves down.
    // If we store values in internal nodes, we'd move the value too.
    // child->values.push_back(node->values[index]);

    for (size_t i = 0; i < sibling->keys.size(); ++i) {
        child->keys.push_back(sibling->keys[i]);
        if (child->is_leaf) {
             child->values.push_back(sibling->values[i]);
        }
    }

    if (!child->is_leaf) {
        for (size_t i = 0; i < sibling->children.size(); ++i) {
            child->children.push_back(std::move(sibling->children[i]));
        }
    }

    node->keys.erase(node->keys.begin() + index);
    if (child->is_leaf) {
        node->values.erase(node->values.begin() + index);
    }
    node->children.erase(node->children.begin() + index + 1);
}

// --- SERIALIZATION ---
template<typename Key, typename Value, int Order>
void BTree<Key, Value, Order>::write_string(std::ostream& os, const std::string& s) {
    size_t len = s.length();
    os.write(reinterpret_cast<const char*>(&len), sizeof(len));
    os.write(s.c_str(), len);
>>>>>>> 140bd5f9
}

template<typename Key, typename Value, int Order>
std::string BTree<Key, Value, Order>::read_string(std::istream& is) {
    size_t len;
    is.read(reinterpret_cast<char*>(&len), sizeof(len));
    std::vector<char> buf(len);
    is.read(buf.data(), len);
    return std::string(buf.begin(), buf.end());
}


template<typename Key, typename Value, int Order>
void BTree<Key, Value, Order>::dump(std::ostream& os) {
<<<<<<< HEAD
    if (root_) {
        dump_recursive(root_.get(), os);
    }
}

template<typename Key, typename Value, int Order>
void BTree<Key, Value, Order>::dump_recursive(BTreeNode* node, std::ostream& os) {
    os.write(reinterpret_cast<const char*>(&node->is_leaf), sizeof(node->is_leaf));
    size_t num_keys = node->keys.size();
    os.write(reinterpret_cast<const char*>(&num_keys), sizeof(num_keys));
    for (const auto& key : node->keys) {
        size_t key_len = key.size();
        os.write(reinterpret_cast<const char*>(&key_len), sizeof(key_len));
        os.write(key.data(), key_len);
    }
    for (const auto& value : node->values) {
        size_t val_len = value.size();
        os.write(reinterpret_cast<const char*>(&val_len), sizeof(val_len));
        os.write(value.data(), val_len);
    }

    if (!node->is_leaf) {
        for (const auto& child : node->children) {
            dump_recursive(child.get(), os);
        }
    }
=======
    if (!os) return;
    dump_node(os, root_.get());
>>>>>>> 140bd5f9
}

template<typename Key, typename Value, int Order>
void BTree<Key, Value, Order>::load(std::istream& is) {
<<<<<<< HEAD
    if (is.peek() != EOF) {
        root_ = load_recursive(is);
    }
}

template<typename Key, typename Value, int Order>
std::unique_ptr<typename BTree<Key, Value, Order>::BTreeNode> BTree<Key, Value, Order>::load_recursive(std::istream& is) {
    auto node = std::make_unique<BTreeNode>();
    is.read(reinterpret_cast<char*>(&node->is_leaf), sizeof(node->is_leaf));
    size_t num_keys;
    is.read(reinterpret_cast<char*>(&num_keys), sizeof(num_keys));
    node->keys.resize(num_keys);
    node->values.resize(num_keys);
    for (size_t i = 0; i < num_keys; ++i) {
        size_t key_len;
        is.read(reinterpret_cast<char*>(&key_len), sizeof(key_len));
        node->keys[i].resize(key_len);
        is.read(&node->keys[i][0], key_len);
    }
    for (size_t i = 0; i < num_keys; ++i) {
        size_t val_len;
        is.read(reinterpret_cast<char*>(&val_len), sizeof(val_len));
        node->values[i].resize(val_len);
        is.read(&node->values[i][0], val_len);
    }

    if (!node->is_leaf) {
        node->children.resize(num_keys + 1);
        for (size_t i = 0; i < num_keys + 1; ++i) {
            node->children[i] = load_recursive(is);
        }
    }
    return node;
=======
    if (!is) return;
    root_ = load_node(is);
}

template<typename Key, typename Value, int Order>
void BTree<Key, Value, Order>::dump_node(std::ostream& os, const BTreeNode* node) {
    if (!node) return;
    os.write(reinterpret_cast<const char*>(&node->is_leaf), sizeof(node->is_leaf));
    size_t key_count = node->keys.size();
    os.write(reinterpret_cast<const char*>(&key_count), sizeof(key_count));

    for (const auto& key : node->keys) {
        if constexpr (std::is_same_v<Key, std::string>) {
            write_string(os, key);
        } else {
            os.write(reinterpret_cast<const char*>(&key), sizeof(key));
        }
    }
    if (node->is_leaf) {
        for (const auto& value : node->values) {
            if constexpr (std::is_same_v<Value, std::string>) {
                write_string(os, value);
            } else {
                os.write(reinterpret_cast<const char*>(&value), sizeof(value));
            }
        }
    }

    if (!node->is_leaf) {
        for (const auto& child : node->children) {
            dump_node(os, child.get());
        }
    }
>>>>>>> 140bd5f9
}

template<typename Key, typename Value, int Order>
std::unique_ptr<typename BTree<Key, Value, Order>::BTreeNode> BTree<Key, Value, Order>::load_node(std::istream& is) {
    bool is_leaf;
    is.read(reinterpret_cast<char*>(&is_leaf), sizeof(is_leaf));
    if (!is) return nullptr;

    auto node = std::make_unique<BTreeNode>(is_leaf);
    size_t key_count;
    is.read(reinterpret_cast<char*>(&key_count), sizeof(key_count));

    node->keys.resize(key_count);
    for (size_t i = 0; i < key_count; ++i) {
        if constexpr (std::is_same_v<Key, std::string>) {
            node->keys[i] = read_string(is);
        } else {
            is.read(reinterpret_cast<char*>(&node->keys[i]), sizeof(Key));
        }
    }

    if (is_leaf) {
        node->values.resize(key_count);
        for (size_t i = 0; i < key_count; ++i) {
            if constexpr (std::is_same_v<Value, std::string>) {
                node->values[i] = read_string(is);
            } else {
                is.read(reinterpret_cast<char*>(&node->values[i]), sizeof(Value));
            }
        }
    }

    if (!is_leaf) {
        node->children.resize(key_count + 1);
        for (size_t i = 0; i < key_count + 1; ++i) {
            node->children[i] = load_node(is);
        }
    }
    return node;
}


// Explicit template instantiation
template class BTree<std::string, std::string>;
template class BTree<int64_t, std::string>;


} // namespace Storage
} // namespace TissDB<|MERGE_RESOLUTION|>--- conflicted
+++ resolved
@@ -133,10 +133,6 @@
 
 template<typename Key, typename Value, int Order>
 void BTree<Key, Value, Order>::erase(const Key& key) {
-<<<<<<< HEAD
-    if (!root_) return;
-=======
->>>>>>> 140bd5f9
     erase_recursive(root_.get(), key);
     if (root_->keys.empty() && !root_->is_leaf) {
         root_ = std::move(root_->children[0]);
@@ -144,13 +140,6 @@
 }
 
 template<typename Key, typename Value, int Order>
-<<<<<<< HEAD
-int BTree<Key, Value, Order>::find_key(BTreeNode* node, const Key& key) {
-    int idx = 0;
-    while (idx < node->keys.size() && node->keys[idx] < key)
-        ++idx;
-    return idx;
-=======
 void BTree<Key, Value, Order>::erase_recursive(BTreeNode* node, const Key& key) {
     int index = find_key(node, key);
     if (index != -1) { // Key is in this node
@@ -174,7 +163,6 @@
             erase_recursive(node->children[i].get(), key);
         }
     }
->>>>>>> 140bd5f9
 }
 
 template<typename Key, typename Value, int Order>
@@ -186,19 +174,6 @@
 template<typename Key, typename Value, int Order>
 void BTree<Key, Value, Order>::remove_from_non_leaf(BTreeNode* node, int index) {
     Key key = node->keys[index];
-<<<<<<< HEAD
-    if (node->children[index]->keys.size() >= Order) {
-        Key pred_key = get_predecessor(node, index);
-        Value pred_val = get_predecessor_value(node, index);
-        node->keys[index] = pred_key;
-        node->values[index] = pred_val;
-        erase_recursive(node->children[index].get(), pred_key);
-    } else if (node->children[index + 1]->keys.size() >= Order) {
-        Key succ_key = get_successor(node, index);
-        Value succ_val = get_successor_value(node, index);
-        node->keys[index] = succ_key;
-        node->values[index] = succ_val;
-=======
 
     if (node->children[index]->keys.size() >= Order) {
         Key pred_key = get_predecessor(node, index);
@@ -210,7 +185,6 @@
         Key succ_key = get_successor(node, index);
         node->keys[index] = succ_key;
         // node->values[index] = succ_value;
->>>>>>> 140bd5f9
         erase_recursive(node->children[index + 1].get(), succ_key);
     } else {
         merge(node, index);
@@ -220,65 +194,24 @@
 
 template<typename Key, typename Value, int Order>
 Key BTree<Key, Value, Order>::get_predecessor(BTreeNode* node, int index) {
-<<<<<<< HEAD
-    BTreeNode* cur = node->children[index].get();
-    while (!cur->is_leaf)
-        cur = cur->children[cur->keys.size()].get();
-    return cur->keys.back();
-}
-
-template<typename Key, typename Value, int Order>
-Value BTree<Key, Value, Order>::get_predecessor_value(BTreeNode* node, int index) {
-    BTreeNode* cur = node->children[index].get();
-    while (!cur->is_leaf)
-        cur = cur->children[cur->keys.size()].get();
-    return cur->values.back();
-=======
     BTreeNode* current = node->children[index].get();
     while (!current->is_leaf) {
         current = current->children.back().get();
     }
     return current->keys.back();
->>>>>>> 140bd5f9
 }
 
 template<typename Key, typename Value, int Order>
 Key BTree<Key, Value, Order>::get_successor(BTreeNode* node, int index) {
-<<<<<<< HEAD
-    BTreeNode* cur = node->children[index + 1].get();
-    while (!cur->is_leaf)
-        cur = cur->children[0].get();
-    return cur->keys.front();
-}
-
-template<typename Key, typename Value, int Order>
-Value BTree<Key, Value, Order>::get_successor_value(BTreeNode* node, int index) {
-    BTreeNode* cur = node->children[index + 1].get();
-    while (!cur->is_leaf)
-        cur = cur->children[0].get();
-    return cur->values.front();
-=======
     BTreeNode* current = node->children[index + 1].get();
     while (!current->is_leaf) {
         current = current->children.front().get();
     }
     return current->keys.front();
->>>>>>> 140bd5f9
 }
 
 template<typename Key, typename Value, int Order>
 void BTree<Key, Value, Order>::fill(BTreeNode* node, int index) {
-<<<<<<< HEAD
-    if (index != 0 && node->children[index - 1]->keys.size() >= Order)
-        borrow_from_prev(node, index);
-    else if (index != node->keys.size() && node->children[index + 1]->keys.size() >= Order)
-        borrow_from_next(node, index);
-    else {
-        if (index != node->keys.size())
-            merge(node, index);
-        else
-            merge(node, index - 1);
-=======
     if (index != 0 && node->children[index - 1]->keys.size() >= Order) {
         borrow_from_prev(node, index);
     } else if (static_cast<size_t>(index) != node->keys.size() && node->children[index + 1]->keys.size() >= Order) {
@@ -289,7 +222,6 @@
         } else {
             merge(node, index - 1);
         }
->>>>>>> 140bd5f9
     }
 }
 
@@ -299,16 +231,10 @@
     BTreeNode* sibling = node->children[index - 1].get();
 
     child->keys.insert(child->keys.begin(), node->keys[index - 1]);
-<<<<<<< HEAD
-    child->values.insert(child->values.begin(), node->values[index - 1]);
-
+    if (child->is_leaf) {
+        child->values.insert(child->values.begin(), node->values[index - 1]);
+    }
     node->keys[index - 1] = sibling->keys.back();
-    node->values[index - 1] = sibling->values.back();
-=======
-    if (child->is_leaf) {
-        child->values.insert(child->values.begin(), node->values[index - 1]);
-    }
-    node->keys[index - 1] = sibling->keys.back();
     if (child->is_leaf) {
         node->values[index - 1] = sibling->values.back();
     }
@@ -316,18 +242,11 @@
     if (child->is_leaf) {
         sibling->values.pop_back();
     }
->>>>>>> 140bd5f9
 
     if (!child->is_leaf) {
         child->children.insert(child->children.begin(), std::move(sibling->children.back()));
         sibling->children.pop_back();
     }
-<<<<<<< HEAD
-
-    sibling->keys.pop_back();
-    sibling->values.pop_back();
-=======
->>>>>>> 140bd5f9
 }
 
 template<typename Key, typename Value, int Order>
@@ -336,16 +255,10 @@
     BTreeNode* sibling = node->children[index + 1].get();
 
     child->keys.push_back(node->keys[index]);
-<<<<<<< HEAD
-    child->values.push_back(node->values[index]);
-
+    if (child->is_leaf) {
+        child->values.push_back(node->values[index]);
+    }
     node->keys[index] = sibling->keys.front();
-    node->values[index] = sibling->values.front();
-=======
-    if (child->is_leaf) {
-        child->values.push_back(node->values[index]);
-    }
-    node->keys[index] = sibling->keys.front();
     if (child->is_leaf) {
         node->values[index] = sibling->values.front();
     }
@@ -354,18 +267,11 @@
     if (child->is_leaf) {
         sibling->values.erase(sibling->values.begin());
     }
->>>>>>> 140bd5f9
 
     if (!child->is_leaf) {
         child->children.push_back(std::move(sibling->children.front()));
         sibling->children.erase(sibling->children.begin());
     }
-<<<<<<< HEAD
-
-    sibling->keys.erase(sibling->keys.begin());
-    sibling->values.erase(sibling->values.begin());
-=======
->>>>>>> 140bd5f9
 }
 
 template<typename Key, typename Value, int Order>
@@ -374,46 +280,6 @@
     BTreeNode* sibling = node->children[index + 1].get();
 
     child->keys.push_back(node->keys[index]);
-<<<<<<< HEAD
-    child->values.push_back(node->values[index]);
-
-    child->keys.insert(child->keys.end(), sibling->keys.begin(), sibling->keys.end());
-    child->values.insert(child->values.end(), sibling->values.begin(), sibling->values.end());
-
-    if (!child->is_leaf) {
-        child->children.insert(child->children.end(),
-                               std::make_move_iterator(sibling->children.begin()),
-                               std::make_move_iterator(sibling->children.end()));
-    }
-
-    node->keys.erase(node->keys.begin() + index);
-    node->values.erase(node->values.begin() + index);
-    node->children.erase(node->children.begin() + index + 1);
-}
-
-template<typename Key, typename Value, int Order>
-void BTree<Key, Value, Order>::erase_recursive(BTreeNode* node, const Key& key) {
-    int idx = find_key(node, key);
-
-    if (idx < node->keys.size() && node->keys[idx] == key) {
-        if (node->is_leaf)
-            remove_from_leaf(node, idx);
-        else
-            remove_from_non_leaf(node, idx);
-    } else {
-        if (node->is_leaf) return;
-
-        bool flag = (idx == node->keys.size());
-
-        if (node->children[idx]->keys.size() < Order)
-            fill(node, idx);
-
-        if (flag && idx > node->keys.size())
-            erase_recursive(node->children[idx - 1].get(), key);
-        else
-            erase_recursive(node->children[idx].get(), key);
-    }
-=======
     // In a B-Tree, the median key from the parent moves down.
     // If we store values in internal nodes, we'd move the value too.
     // child->values.push_back(node->values[index]);
@@ -444,7 +310,6 @@
     size_t len = s.length();
     os.write(reinterpret_cast<const char*>(&len), sizeof(len));
     os.write(s.c_str(), len);
->>>>>>> 140bd5f9
 }
 
 template<typename Key, typename Value, int Order>
@@ -459,7 +324,6 @@
 
 template<typename Key, typename Value, int Order>
 void BTree<Key, Value, Order>::dump(std::ostream& os) {
-<<<<<<< HEAD
     if (root_) {
         dump_recursive(root_.get(), os);
     }
@@ -486,15 +350,10 @@
             dump_recursive(child.get(), os);
         }
     }
-=======
-    if (!os) return;
-    dump_node(os, root_.get());
->>>>>>> 140bd5f9
 }
 
 template<typename Key, typename Value, int Order>
 void BTree<Key, Value, Order>::load(std::istream& is) {
-<<<<<<< HEAD
     if (is.peek() != EOF) {
         root_ = load_recursive(is);
     }
@@ -528,82 +387,7 @@
         }
     }
     return node;
-=======
-    if (!is) return;
-    root_ = load_node(is);
-}
-
-template<typename Key, typename Value, int Order>
-void BTree<Key, Value, Order>::dump_node(std::ostream& os, const BTreeNode* node) {
-    if (!node) return;
-    os.write(reinterpret_cast<const char*>(&node->is_leaf), sizeof(node->is_leaf));
-    size_t key_count = node->keys.size();
-    os.write(reinterpret_cast<const char*>(&key_count), sizeof(key_count));
-
-    for (const auto& key : node->keys) {
-        if constexpr (std::is_same_v<Key, std::string>) {
-            write_string(os, key);
-        } else {
-            os.write(reinterpret_cast<const char*>(&key), sizeof(key));
-        }
-    }
-    if (node->is_leaf) {
-        for (const auto& value : node->values) {
-            if constexpr (std::is_same_v<Value, std::string>) {
-                write_string(os, value);
-            } else {
-                os.write(reinterpret_cast<const char*>(&value), sizeof(value));
-            }
-        }
-    }
-
-    if (!node->is_leaf) {
-        for (const auto& child : node->children) {
-            dump_node(os, child.get());
-        }
-    }
->>>>>>> 140bd5f9
-}
-
-template<typename Key, typename Value, int Order>
-std::unique_ptr<typename BTree<Key, Value, Order>::BTreeNode> BTree<Key, Value, Order>::load_node(std::istream& is) {
-    bool is_leaf;
-    is.read(reinterpret_cast<char*>(&is_leaf), sizeof(is_leaf));
-    if (!is) return nullptr;
-
-    auto node = std::make_unique<BTreeNode>(is_leaf);
-    size_t key_count;
-    is.read(reinterpret_cast<char*>(&key_count), sizeof(key_count));
-
-    node->keys.resize(key_count);
-    for (size_t i = 0; i < key_count; ++i) {
-        if constexpr (std::is_same_v<Key, std::string>) {
-            node->keys[i] = read_string(is);
-        } else {
-            is.read(reinterpret_cast<char*>(&node->keys[i]), sizeof(Key));
-        }
-    }
-
-    if (is_leaf) {
-        node->values.resize(key_count);
-        for (size_t i = 0; i < key_count; ++i) {
-            if constexpr (std::is_same_v<Value, std::string>) {
-                node->values[i] = read_string(is);
-            } else {
-                is.read(reinterpret_cast<char*>(&node->values[i]), sizeof(Value));
-            }
-        }
-    }
-
-    if (!is_leaf) {
-        node->children.resize(key_count + 1);
-        for (size_t i = 0; i < key_count + 1; ++i) {
-            node->children[i] = load_node(is);
-        }
-    }
-    return node;
-}
-
+}
 
 // Explicit template instantiation
 template class BTree<std::string, std::string>;
