#include "collection.h"
#include "../common/log.h"
#include "../common/serialization.h" // For calculating document size accurately
#include "sstable.h" // For loading from disk
#include <stdexcept> // For std::runtime_error
#include <algorithm> // For std::find_if
#include "lsm_tree.h" // For LSMTree pointer
<<<<<<< HEAD
#include <filesystem>
=======
#include "../query/executor_common.h" // For value_to_string
>>>>>>> 140bd5f9

// Helper function to get a value from a document
const TissDB::Value* get_value(const TissDB::Document& doc, const std::string& key) {
    auto it = std::find_if(doc.elements.begin(), doc.elements.end(),
                           [&](const TissDB::Element& elem) { return elem.key == key; });
    if (it != doc.elements.end()) {
        return &it->value;
    }
    return nullptr;
}

namespace TissDB {
namespace Storage {

<<<<<<< HEAD
Collection::Collection(const std::string& name, LSMTree* parent_db) : Memtable(), name_(name), parent_db_(parent_db), indexer_(std::make_unique<Indexer>()) {}

Collection::Collection(const std::string& name, const std::string& path, LSMTree* parent_db) : Memtable(), name_(name), parent_db_(parent_db), indexer_(std::make_unique<Indexer>()) {
    SSTable sstable(path);
    auto documents = sstable.scan();
    for (const auto& doc : documents) {
        if (!doc.is_tombstone()) {
            data[doc.id] = std::make_shared<Document>(doc);
            estimated_size += doc.id.size() + TissDB::serialize(doc).size();
        } else {
            data[doc.id] = nullptr; // Tombstone
            estimated_size += doc.id.size();
        }
=======
Collection::Collection(LSMTree* parent_db, const std::string& path)
    : estimated_size(0), parent_db_(parent_db), path_(path) {
    if (!path_.empty()) {
        load_indexes();
    }
}

// This constructor is redundant but kept for compatibility just in case.
Collection::Collection(const std::string& path, LSMTree* parent_db)
    : estimated_size(0), parent_db_(parent_db), path_(path) {
    load_indexes();
}

void Collection::load_indexes() {
    if (path_.empty()) return;
    try {
        LOG_INFO("Loading indexes for collection from path: " + path_);
        indexer_.load_indexes(path_);
    } catch (const std::exception& e) {
        LOG_ERROR("Failed to load indexes for collection at " + path_ + ": " + e.what());
    }
}

void Collection::save_indexes() {
    if (path_.empty()) return;
    try {
        LOG_INFO("Saving indexes for collection to path: " + path_);
        indexer_.save_indexes(path_);
    } catch (const std::exception& e) {
        LOG_ERROR("Failed to save indexes for collection at " + path_ + ": " + e.what());
>>>>>>> 140bd5f9
    }
}

void Collection::set_schema(const TissDB::Schema& schema) {
    schema_ = schema;
}

<<<<<<< HEAD
void Collection::create_index(const std::vector<std::string>& field_names) {
    indexer_->create_index(field_names);
    // Populate the new index with existing data
    for (const auto& pair : data) {
        if (pair.second) { // Check for not-tombstone
            indexer_->update_indexes(pair.first, *pair.second);
        }
    }
}

void Collection::shutdown() {
    if (parent_db_ && !data.empty()) {
        std::string collection_path = parent_db_->get_path() + "/" + name_;
        if (!std::filesystem::exists(collection_path)) {
            std::filesystem::create_directories(collection_path);
        }
        SSTable::write_from_memtable(collection_path, *this);
    }
=======
void Collection::create_index(const std::vector<std::string>& field_names, bool is_unique) {
    indexer_.create_index(field_names, is_unique);
    // Bulk-load existing data into the new index
    for (const auto& pair : data) {
        if (pair.second) { // If it's a document, not a tombstone
            try {
                indexer_.update_indexes(pair.first, *pair.second);
            } catch (const std::runtime_error& e) {
                // If a uniqueness constraint is violated during index creation,
                // it's a critical error. We should probably roll back the index creation.
                // For now, we'll log the error and continue, but this is not ideal.
                LOG_ERROR("Error bulk-loading data for key " + pair.first + " into new index: " + e.what());
                // In a real scenario, you'd want to delete the index that was just created.
            }
        }
    }
    // After creating and populating a new index, save it immediately.
    save_indexes();
}

bool Collection::has_index(const std::vector<std::string>& field_names) const {
    return indexer_.has_index(field_names);
}

std::vector<std::vector<std::string>> Collection::get_available_indexes() const {
    return indexer_.get_available_indexes();
}

std::vector<std::string> Collection::find_by_index(const std::vector<std::string>& field_names, const std::vector<std::string>& values) const {
    return indexer_.find_by_index(field_names, values);
>>>>>>> 140bd5f9
}

void Collection::put(const std::string& key, const Document& doc) {
    LOG_DEBUG("PUT key: " + key);

    // =================================================================
    // Schema Validation & Constraint Checking
    // =================================================================

    // 1. Primary Key Presence Check
    const std::string& pk_field = schema_.get_primary_key();
    if (!pk_field.empty()) {
        const Value* pk_value_ptr = get_value(doc, pk_field);
        if (pk_value_ptr == nullptr) {
            throw std::runtime_error("Primary key field '" + pk_field + "' is missing.");
        }
    }

    // 2. Foreign Key Existence Check (using indexes)
    if (parent_db_) {
        for (const auto& fk : schema_.get_foreign_keys()) {
            const Value* fk_value_ptr = get_value(doc, fk.field_name);
            if (fk_value_ptr) {
                try {
                    std::string fk_value_str = TissDB::Query::value_to_string(*fk_value_ptr);
                    auto results = parent_db_->find_by_index(fk.referenced_collection, {fk.referenced_field}, {fk_value_str});
                    if (results.empty()) {
                        throw std::runtime_error("Foreign key constraint violated on field '" + fk.field_name + "'. No matching document in referenced collection '" + fk.referenced_collection + "'.");
                    }
                } catch (const std::runtime_error& e) {
                    throw std::runtime_error("Foreign key constraint error: " + std::string(e.what()));
                }
            }
        }
    }

    // =================================================================
    // Index Maintenance & Data Insertion
    // =================================================================

    auto it = data.find(key);
<<<<<<< HEAD
    if (it != data.end()) {
        // If the key already exists, find the size of the old value.
        if (it->second) { // If it's a document, not a tombstone
            old_value_size = TissDB::serialize(*(it->second)).size();
            indexer_->remove_from_indexes(key, *it->second);
        }
=======
    size_t old_value_size = 0;

    // If document exists, remove its old version from indexes first
    if (it != data.end() && it->second) {
        indexer_.remove_from_indexes(key, *it->second);
        old_value_size = TissDB::serialize(*(it->second)).size();
>>>>>>> 140bd5f9
    } else {
        estimated_size += key.size();
    }

    // Update indexes with the new document content
    // This will throw on unique constraint violation (including PK)
    indexer_.update_indexes(key, doc);

    // Create the new document and calculate its size.
    auto new_doc_ptr = std::make_shared<Document>(doc);
    size_t new_value_size = TissDB::serialize(*new_doc_ptr).size();

    // Update the total estimated size.
    estimated_size -= old_value_size;
    estimated_size += new_value_size;

    // Insert the new document into the map.
    data[key] = new_doc_ptr;
    indexer_->update_indexes(key, *new_doc_ptr);
}

bool Collection::del(const std::string& key) {
    LOG_DEBUG("DELETE key: " + key);
    auto it = data.find(key);
<<<<<<< HEAD
    if (it != data.end()) {
        // If the key exists, get the size of the document being replaced.
        if (it->second) {
            old_value_size = TissDB::serialize(*(it->second)).size();
            indexer_->remove_from_indexes(key, *it->second);
        }
    } else {
        // If the key is new, it adds its own size.
        estimated_size += key.size();
=======
    if (it == data.end() || !it->second) {
        // Key doesn't exist or is already a tombstone
        return false;
>>>>>>> 140bd5f9
    }

    // Document exists, so we proceed with deletion.
    size_t old_value_size = TissDB::serialize(*(it->second)).size();
    estimated_size -= old_value_size;

    // Remove the document from all indexes before marking it as deleted.
    indexer_.remove_from_indexes(key, *it->second);

    // Insert a null pointer as a tombstone marker.
    it->second = nullptr;
    return true;
}



// --- Indexing ---

std::vector<std::string> Collection::find_by_index(const std::string& field_name, const std::string& value) const {
    return indexer_->find_by_index(field_name, value);
}

std::vector<std::string> Collection::find_by_index(const std::vector<std::string>& field_names, const std::vector<std::string>& values) const {
    return indexer_->find_by_index(field_names, values);
}

bool Collection::has_index(const std::vector<std::string>& field_names) const {
    return indexer_->has_index(field_names);
}

<<<<<<< HEAD
std::vector<std::vector<std::string>> Collection::get_available_indexes() const {
    return indexer_->get_available_indexes();
=======
std::vector<Document> Collection::scan() const {
    LOG_DEBUG("SCAN collection");
    std::vector<Document> documents;
    for (const auto& pair : data) {
        if (pair.second) { // If it's a document, not a tombstone
            Document doc_with_id = *pair.second;
            doc_with_id.id = pair.first;
            documents.push_back(doc_with_id);
        } else {
            // Tombstone
            Document tombstone;
            tombstone.id = pair.first;
            documents.push_back(tombstone);
        }
    }
    return documents;
>>>>>>> 140bd5f9
}


} // namespace Storage
} // namespace TissDB<|MERGE_RESOLUTION|>--- conflicted
+++ resolved
@@ -5,11 +5,8 @@
 #include <stdexcept> // For std::runtime_error
 #include <algorithm> // For std::find_if
 #include "lsm_tree.h" // For LSMTree pointer
-<<<<<<< HEAD
 #include <filesystem>
-=======
 #include "../query/executor_common.h" // For value_to_string
->>>>>>> 140bd5f9
 
 // Helper function to get a value from a document
 const TissDB::Value* get_value(const TissDB::Document& doc, const std::string& key) {
@@ -24,21 +21,6 @@
 namespace TissDB {
 namespace Storage {
 
-<<<<<<< HEAD
-Collection::Collection(const std::string& name, LSMTree* parent_db) : Memtable(), name_(name), parent_db_(parent_db), indexer_(std::make_unique<Indexer>()) {}
-
-Collection::Collection(const std::string& name, const std::string& path, LSMTree* parent_db) : Memtable(), name_(name), parent_db_(parent_db), indexer_(std::make_unique<Indexer>()) {
-    SSTable sstable(path);
-    auto documents = sstable.scan();
-    for (const auto& doc : documents) {
-        if (!doc.is_tombstone()) {
-            data[doc.id] = std::make_shared<Document>(doc);
-            estimated_size += doc.id.size() + TissDB::serialize(doc).size();
-        } else {
-            data[doc.id] = nullptr; // Tombstone
-            estimated_size += doc.id.size();
-        }
-=======
 Collection::Collection(LSMTree* parent_db, const std::string& path)
     : estimated_size(0), parent_db_(parent_db), path_(path) {
     if (!path_.empty()) {
@@ -69,7 +51,6 @@
         indexer_.save_indexes(path_);
     } catch (const std::exception& e) {
         LOG_ERROR("Failed to save indexes for collection at " + path_ + ": " + e.what());
->>>>>>> 140bd5f9
     }
 }
 
@@ -77,26 +58,6 @@
     schema_ = schema;
 }
 
-<<<<<<< HEAD
-void Collection::create_index(const std::vector<std::string>& field_names) {
-    indexer_->create_index(field_names);
-    // Populate the new index with existing data
-    for (const auto& pair : data) {
-        if (pair.second) { // Check for not-tombstone
-            indexer_->update_indexes(pair.first, *pair.second);
-        }
-    }
-}
-
-void Collection::shutdown() {
-    if (parent_db_ && !data.empty()) {
-        std::string collection_path = parent_db_->get_path() + "/" + name_;
-        if (!std::filesystem::exists(collection_path)) {
-            std::filesystem::create_directories(collection_path);
-        }
-        SSTable::write_from_memtable(collection_path, *this);
-    }
-=======
 void Collection::create_index(const std::vector<std::string>& field_names, bool is_unique) {
     indexer_.create_index(field_names, is_unique);
     // Bulk-load existing data into the new index
@@ -127,7 +88,6 @@
 
 std::vector<std::string> Collection::find_by_index(const std::vector<std::string>& field_names, const std::vector<std::string>& values) const {
     return indexer_.find_by_index(field_names, values);
->>>>>>> 140bd5f9
 }
 
 void Collection::put(const std::string& key, const Document& doc) {
@@ -169,21 +129,13 @@
     // =================================================================
 
     auto it = data.find(key);
-<<<<<<< HEAD
-    if (it != data.end()) {
-        // If the key already exists, find the size of the old value.
-        if (it->second) { // If it's a document, not a tombstone
-            old_value_size = TissDB::serialize(*(it->second)).size();
-            indexer_->remove_from_indexes(key, *it->second);
-        }
-=======
     size_t old_value_size = 0;
 
     // If document exists, remove its old version from indexes first
     if (it != data.end() && it->second) {
         indexer_.remove_from_indexes(key, *it->second);
         old_value_size = TissDB::serialize(*(it->second)).size();
->>>>>>> 140bd5f9
+            indexer_->remove_from_indexes(key, *it->second);
     } else {
         estimated_size += key.size();
     }
@@ -208,25 +160,14 @@
 bool Collection::del(const std::string& key) {
     LOG_DEBUG("DELETE key: " + key);
     auto it = data.find(key);
-<<<<<<< HEAD
-    if (it != data.end()) {
-        // If the key exists, get the size of the document being replaced.
-        if (it->second) {
-            old_value_size = TissDB::serialize(*(it->second)).size();
-            indexer_->remove_from_indexes(key, *it->second);
-        }
-    } else {
-        // If the key is new, it adds its own size.
-        estimated_size += key.size();
-=======
     if (it == data.end() || !it->second) {
         // Key doesn't exist or is already a tombstone
         return false;
->>>>>>> 140bd5f9
     }
 
     // Document exists, so we proceed with deletion.
     size_t old_value_size = TissDB::serialize(*(it->second)).size();
+            indexer_->remove_from_indexes(key, *it->second);
     estimated_size -= old_value_size;
 
     // Remove the document from all indexes before marking it as deleted.
@@ -237,26 +178,21 @@
     return true;
 }
 
-
-
-// --- Indexing ---
-
-std::vector<std::string> Collection::find_by_index(const std::string& field_name, const std::string& value) const {
-    return indexer_->find_by_index(field_name, value);
+std::optional<std::shared_ptr<Document>> Collection::get(const std::string& key) {
+    LOG_DEBUG("GET key: " + key);
+    auto it = data.find(key);
+    if (it == data.end()) {
+        // The key is not in the collection at all.
+        return std::nullopt;
+    }
+    // The key is in the collection. The value could be a document or a tombstone (nullptr).
+    return it->second;
 }
 
 std::vector<std::string> Collection::find_by_index(const std::vector<std::string>& field_names, const std::vector<std::string>& values) const {
     return indexer_->find_by_index(field_names, values);
 }
 
-bool Collection::has_index(const std::vector<std::string>& field_names) const {
-    return indexer_->has_index(field_names);
-}
-
-<<<<<<< HEAD
-std::vector<std::vector<std::string>> Collection::get_available_indexes() const {
-    return indexer_->get_available_indexes();
-=======
 std::vector<Document> Collection::scan() const {
     LOG_DEBUG("SCAN collection");
     std::vector<Document> documents;
@@ -273,7 +209,12 @@
         }
     }
     return documents;
->>>>>>> 140bd5f9
+bool Collection::has_index(const std::vector<std::string>& field_names) const {
+    return indexer_->has_index(field_names);
+}
+
+std::vector<std::vector<std::string>> Collection::get_available_indexes() const {
+    return indexer_->get_available_indexes();
 }
 
 
