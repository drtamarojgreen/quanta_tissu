--- conflicted
+++ resolved
@@ -19,7 +19,6 @@
     ~LSMTree();
 
     // Collection management
-<<<<<<< HEAD
     virtual void create_collection(const std::string& name, const TissDB::Schema& schema);
     virtual void delete_collection(const std::string& name);
     virtual std::vector<std::string> list_collections() const;
@@ -46,20 +45,6 @@
     bool has_index(const std::string& collection_name, const std::vector<std::string>& field_names);
     std::vector<std::vector<std::string>> get_available_indexes(const std::string& collection_name) const;
     void shutdown();
-=======
-    bool create_collection(const std::string& name);
-    bool drop_collection(const std::string& name);
-    std::vector<std::string> list_collections() const;
-
-    // Document operations (delegated to specific collection)
-    void put(const std::string& collection_name, const std::string& key, const Document& doc);
-    std::optional<std::shared_ptr<Document>> get(const std::string& collection_name, const std::string& key);
-    void del(const std::string& collection_name, const std::string& key);
-    std::vector<Document> scan(const std::string& collection_name);
-
-    // Helper to get a collection
-    Collection* get_collection(const std::string& name);
->>>>>>> 6a47e65a
 
 private:
     std::map<std::string, std::unique_ptr<Collection>> collections_;
