#include "lsm_tree.h"
#include "../common/log.h"
#include <stdexcept>
#include <filesystem>
#include <set>

namespace TissDB {
namespace Storage {

void replay_log_entry(LSMTree* tree, const LogEntry& entry);

LSMTree::LSMTree() : path_(""), transaction_manager_(*this) {}

LSMTree::LSMTree(const std::string& path) : path_(path), transaction_manager_(*this) {
    std::filesystem::path db_path(path_);
    if (!std::filesystem::exists(db_path)) {
        std::filesystem::create_directories(db_path);
    }

    std::string wal_path = db_path / "wal.log";
    wal_ = std::make_unique<WriteAheadLog>(wal_path);

    LOG_INFO("Database opened at: " + path_ + ". Starting recovery.");
    recover();
    LOG_INFO("Recovery complete.");
}

void LSMTree::recover() {
    auto log_entries = wal_->recover();
    std::set<Transactions::TransactionID> aborted_tids;

    // First pass: find aborted transactions
    for (const auto& entry : log_entries) {
        if (entry.type == LogEntryType::TXN_ABORT) {
            aborted_tids.insert(entry.transaction_id);
        }
    }

    // Second pass: replay committed entries
    for (const auto& entry : log_entries) {
        switch (entry.type) {
            case LogEntryType::PUT:
                put(entry.collection_name, entry.document_id, entry.doc);
                break;
            case LogEntryType::DELETE:
                del(entry.collection_name, entry.document_id);
                break;
            case LogEntryType::CREATE_COLLECTION:
                create_collection(entry.collection_name, {}); // Assuming default schema
                break;
            case LogEntryType::TXN_COMMIT:
                if (aborted_tids.find(entry.transaction_id) == aborted_tids.end()) {
                    for (const auto& op : entry.operations) {
                        if (op.type == Transactions::OperationType::PUT) {
                            put(op.collection_name, op.key, op.doc);
                        } else if (op.type == Transactions::OperationType::DELETE) {
                            del(op.collection_name, op.key);
                        }
                    }
                }
                break;
            default:
                // Other types like ABORT, DELETE_COLLECTION etc. are ignored during replay
                break;
        }
    }
}

LSMTree::~LSMTree() {
    if (wal_) {
        wal_->shutdown();
    }
}

void LSMTree::create_collection(const std::string& name, const TissDB::Schema& schema) {
    if (collections_.count(name)) {
        LOG_ERROR("Attempted to create collection that already exists: " + name);
        throw std::runtime_error("Collection already exists: " + name);
    }

    LogEntry entry;
    entry.type = LogEntryType::CREATE_COLLECTION;
    entry.collection_name = name;
    // Note: Schema is not persisted in the WAL.
    wal_->append(entry);

    LOG_INFO("Creating collection: " + name);
    auto collection = std::make_unique<Collection>(name, this);
    collection->set_schema(schema);
    collections_[name] = std::move(collection);
}

void LSMTree::delete_collection(const std::string& name) {
    if (!collections_.count(name)) {
        LOG_ERROR("Attempted to delete collection that does not exist: " + name);
        throw std::runtime_error("Collection does not exist: " + name);
    }

    LogEntry entry;
    entry.type = LogEntryType::DELETE_COLLECTION;
    entry.collection_name = name;
    wal_->append(entry);

    LOG_INFO("Deleting collection: " + name);
    collections_.erase(name);
}

std::vector<std::string> LSMTree::list_collections() const {
    std::vector<std::string> names;
    for (const auto& pair : collections_) {
        names.push_back(pair.first);
    }
    return names;
}

void LSMTree::put(const std::string& collection_name, const std::string& key, const Document& doc, Transactions::TransactionID tid) {
    if (tid != -1) {
        transaction_manager_.add_put_operation(tid, collection_name, key, doc);
    } else {
        LogEntry entry;
        entry.type = LogEntryType::PUT;
        entry.collection_name = collection_name;
        entry.document_id = key;
        entry.doc = doc;
        wal_->append(entry);

        try {
            Collection& collection = get_collection(collection_name);
            collection.put(key, doc);
        } catch (const std::runtime_error& e) {
            // Collection not found, ignore.
            // The WAL entry is still written, which is acceptable.
        }
    }
}

std::optional<std::shared_ptr<Document>> LSMTree::get(const std::string& collection_name, const std::string& key, Transactions::TransactionID /*tid*/) {
    try {
        Collection& collection = get_collection(collection_name);
        return collection.get(key);
    } catch (const std::runtime_error& e) {
        // Collection not found
        return std::nullopt;
    }
}

std::vector<Document> LSMTree::get_many(const std::string& collection_name, const std::vector<std::string>& keys) {
    std::vector<Document> result_docs;
    try {
        Collection& collection = get_collection(collection_name);
        for (const auto& key : keys) {
            auto doc_opt = collection.get(key);
            if (doc_opt) {
                result_docs.push_back(**doc_opt);
            }
        }
    } catch (const std::runtime_error& e) {
        // Collection not found, return empty vector
    }
    return result_docs;
}


void LSMTree::del(const std::string& collection_name, const std::string& key, Transactions::TransactionID tid) {
    if (tid != -1) {
        transaction_manager_.add_delete_operation(tid, collection_name, key);
    } else {
        LogEntry entry;
        entry.type = LogEntryType::DELETE;
        entry.collection_name = collection_name;
        entry.document_id = key;
        wal_->append(entry);

        try {
            Collection& collection = get_collection(collection_name);
            collection.del(key);
        } catch (const std::runtime_error& e) {
            // Collection not found, ignore.
            // The WAL entry is still written, which is acceptable.
        }
    }
}

std::vector<Document> LSMTree::scan(const std::string& collection_name) {
    try {
        Collection& collection = get_collection(collection_name);
        return collection.scan();
    } catch (const std::runtime_error& e) {
        // Collection not found
        return {}; // Return empty vector if collection not found
    }
}

Collection& LSMTree::get_collection(const std::string& name) {
    auto it = collections_.find(name);
    if (it == collections_.end()) {
        throw std::runtime_error("Collection not found: " + name);
    }
    return *it->second;
}

const std::string& LSMTree::get_path() const {
    return path_;
}

const Collection& LSMTree::get_collection(const std::string& name) const {
    auto it = collections_.find(name);
    if (it == collections_.end()) {
        throw std::runtime_error("Collection not found: " + name);
    }
    return *it->second;
}

void LSMTree::create_index(const std::string& /*collection_name*/, const std::vector<std::string>& /*field_names*/) {
    // Placeholder: Implement index creation logic
    throw std::runtime_error("create_index not yet implemented");
}

std::vector<std::string> LSMTree::find_by_index(const std::string& /*collection_name*/, const std::string& /*field_name*/, const std::string& /*value*/) {
    // Placeholder: Implement single-field index lookup
    throw std::runtime_error("find_by_index (single field) not yet implemented");
}

std::vector<std::string> LSMTree::find_by_index(const std::string& /*collection_name*/, const std::vector<std::string>& /*field_names*/, const std::vector<std::string>& /*values*/) {
    // Placeholder: Implement multi-field index lookup
    throw std::runtime_error("find_by_index (multi-field) not yet implemented");
}

Transactions::TransactionID LSMTree::begin_transaction() {
    return transaction_manager_.begin_transaction();
}

void LSMTree::commit_transaction(Transactions::TransactionID transaction_id) {
    transaction_manager_.commit_transaction(transaction_id);
}

void LSMTree::rollback_transaction(Transactions::TransactionID transaction_id) {
    transaction_manager_.rollback_transaction(transaction_id);
}

bool LSMTree::has_index(const std::string& /*collection_name*/, const std::vector<std::string>& /*field_names*/) {
    // Placeholder: Implement index check logic
    return false;
}

std::vector<std::vector<std::string>> LSMTree::get_available_indexes(const std::string& /*collection_name*/) const {
    // Placeholder: Implement available indexes logic
    return {};
}

void LSMTree::shutdown() {
<<<<<<< HEAD
    for (auto const& [name, collection] : collections_) {
        collection->shutdown();
=======
    if (wal_) {
        wal_->shutdown();
    }
}

void replay_log_entry(LSMTree* tree, const LogEntry& entry) {
    switch (entry.type) {
        case LogEntryType::CREATE_COLLECTION:
            try {
                // NOTE: The schema is not persisted in the WAL. Using an empty schema for recovery.
                tree->create_collection(entry.collection_name, TissDB::Schema({}));
            } catch (const std::runtime_error& e) {
                // It's possible the collection already exists if the log has duplicate entries.
                LOG_WARNING("During WAL replay, could not create collection '" + entry.collection_name + "': " + e.what());
            }
            break;
        case LogEntryType::DELETE_COLLECTION:
            try {
                tree->delete_collection(entry.collection_name);
            } catch (const std::runtime_error& e) {
                LOG_WARNING("During WAL replay, could not delete collection '" + entry.collection_name + "': " + e.what());
            }
            break;
        case LogEntryType::PUT:
            tree->put(entry.collection_name, entry.document_id, entry.doc);
            break;
        case LogEntryType::DELETE:
            tree->del(entry.collection_name, entry.document_id);
            break;
        case LogEntryType::TXN_COMMIT:
        case LogEntryType::TXN_ABORT:
            // Transaction replay logic is not yet implemented.
            break;
>>>>>>> fde88b6f
    }
}

} // namespace Storage
} // namespace TissDB<|MERGE_RESOLUTION|>--- conflicted
+++ resolved
@@ -249,10 +249,8 @@
 }
 
 void LSMTree::shutdown() {
-<<<<<<< HEAD
     for (auto const& [name, collection] : collections_) {
         collection->shutdown();
-=======
     if (wal_) {
         wal_->shutdown();
     }
@@ -286,7 +284,6 @@
         case LogEntryType::TXN_ABORT:
             // Transaction replay logic is not yet implemented.
             break;
->>>>>>> fde88b6f
     }
 }
 
