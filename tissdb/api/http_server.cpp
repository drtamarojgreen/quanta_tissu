#include "http_server.h"
#include "../common/log.h"
#include "../common/schema.h"
#include "../storage/database_manager.h"
#include "../json/json.h"
#include "../common/document.h"
#include "../query/parser.h"
#include "../query/ast.h"
#include "../query/executor.h"
#include <iostream>
#include <string>
#include <vector>
#include <thread>
#include <atomic>
#include <stdexcept>
#include <cstring>
#include <sstream>
#include <map>
#include <chrono>

#ifdef _WIN32
    #include <winsock2.h>
    #include <ws2tcpip.h>
    #pragma comment(lib, "ws2_32.lib")
    #undef ERROR
#else
    #include <sys/socket.h>
    #include <netinet/in.h>
    #include <arpa/inet.h>
    #include <unistd.h>
#endif

#ifdef _WIN32
    using socklen_t = int;
    #define close(s) closesocket(s)
    #define SHUT_RDWR SD_BOTH
#endif

namespace TissDB {
namespace API {

namespace {
Json::JsonObject document_to_json(const Document& doc) {
    Json::JsonObject obj;
    obj["id"] = Json::JsonValue(doc.id);
    for (const auto& elem : doc.elements) {
        if (const auto* str_val = std::get_if<std::string>(&elem.value)) {
            obj[elem.key] = Json::JsonValue(*str_val);
        } else if (const auto* num_val = std::get_if<double>(&elem.value)) {
            obj[elem.key] = Json::JsonValue(*num_val);
        } else if (const auto* bool_val = std::get_if<bool>(&elem.value)) {
            obj[elem.key] = Json::JsonValue(*bool_val);
        }
    }
    return obj;
}

Document json_to_document(const Json::JsonObject& obj) {
    Document doc;
    for (const auto& pair : obj) {
        if (pair.first == "id") continue;
        Element elem;
        elem.key = pair.first;
        if (pair.second.is_string()) {
            elem.value = pair.second.as_string();
        } else if (pair.second.is_number()) {
            elem.value = pair.second.as_number();
        } else if (pair.second.is_bool()) {
            elem.value = pair.second.as_bool();
        }
        doc.elements.push_back(elem);
    }
    return doc;
}

struct HttpRequest {
    std::string method;
    std::string path;
    std::map<std::string, std::string> headers;
    std::string body;
};
} // anonymous namespace

class HttpServer::Impl {
public:
    Impl(Storage::DatabaseManager& manager, int port);
    ~Impl();
    void start();
    void stop();
private:
    void server_loop();
    void handle_client(int client_socket);
    void send_response(int sock, const std::string& code, const std::string& ctype, const std::string& body);

    Storage::DatabaseManager& db_manager_;
    int server_fd = -1;
    int server_port;
    std::atomic<bool> is_running{false};
    std::thread server_thread;
    std::map<int, int> client_transactions_;
};

HttpServer::Impl::Impl(Storage::DatabaseManager& manager, int port) : db_manager_(manager), server_port(port) {
#ifdef _WIN32
    WSADATA wsaData;
    if (WSAStartup(MAKEWORD(2,2), &wsaData) != 0) throw std::runtime_error("WSAStartup failed");
#endif
    server_fd = socket(AF_INET, SOCK_STREAM, 0);
    if (server_fd == -1) throw std::runtime_error("Socket creation failed.");
    int opt = 1;
    setsockopt(server_fd, SOL_SOCKET, SO_REUSEADDR, (const char*)&opt, sizeof(opt));
    sockaddr_in server_addr{};
    server_addr.sin_family = AF_INET;
    server_addr.sin_addr.s_addr = INADDR_ANY;
    server_addr.sin_port = htons(server_port);
    if (bind(server_fd, (struct sockaddr*)&server_addr, sizeof(server_addr)) < 0) {
        close(server_fd);
        throw std::runtime_error("Socket bind failed.");
    }
}

HttpServer::Impl::~Impl() {
    stop();
    if (server_fd != -1) close(server_fd);
#ifdef _WIN32
    WSACleanup();
#endif
}

void HttpServer::Impl::start() {
    if (listen(server_fd, 10) < 0) throw std::runtime_error("Socket listen failed.");
    is_running = true;
    server_thread = std::thread(&HttpServer::Impl::server_loop, this);
}

void HttpServer::Impl::stop() {
    if (is_running.exchange(false)) {
        if (server_fd != -1) shutdown(server_fd, SHUT_RDWR);
        if (server_thread.joinable()) server_thread.join();
    }
}

void HttpServer::Impl::server_loop() {
    while (is_running) {
        int client_socket = accept(server_fd, nullptr, nullptr);
        if (client_socket < 0) continue;
        std::thread(&HttpServer::Impl::handle_client, this, client_socket).detach();
    }
}

void HttpServer::Impl::send_response(int sock, const std::string& code, const std::string& ctype, const std::string& body) {
    std::stringstream ss;
    ss << "HTTP/1.1 " << code << "\r\n";
    ss << "Content-Type: " << ctype << "\r\n";
    ss << "Content-Length: " << body.length() << "\r\n";
    ss << "Connection: close\r\n\r\n";
    ss << body;
    std::string response = ss.str();
    send(sock, response.c_str(), response.length(), 0);
}

void HttpServer::Impl::handle_client(int client_socket) {
    char buffer[4096] = {0};
    if (recv(client_socket, buffer, 4095, 0) <= 0) {
        close(client_socket);
        return;
    }

    std::string request_str(buffer);
    std::stringstream request_ss(request_str);
    HttpRequest req;
    request_ss >> req.method >> req.path;
    LOG_INFO("Incoming request: " + req.method + " " + req.path);

    size_t body_start = request_str.find("\r\n\r\n");
    if (body_start != std::string::npos) {
        req.body = request_str.substr(body_start + 4);
    }

    std::vector<std::string> path_parts;
    std::stringstream path_ss(req.path);
    std::string segment;
    while(std::getline(path_ss, segment, '/')) {
       if(!segment.empty()) path_parts.push_back(segment);
    }

    try {
        if (path_parts.empty() || (req.method == "GET" && path_parts.size() == 1 && path_parts[0] == "_health")) {
            send_response(client_socket, "200 OK", "text/plain", "OK");
            close(client_socket);
            return;
        }

        if (req.method == "GET" && path_parts.size() == 1 && path_parts[0] == "_databases") {
            Json::JsonArray db_array;
            for (const auto& name : db_manager_.list_databases()) {
                db_array.push_back(Json::JsonValue(name));
            }
            send_response(client_socket, "200 OK", "application/json", Json::JsonValue(db_array).serialize());
            close(client_socket);
            return;
        }

        if (req.method == "PUT" && path_parts.size() == 1) {
            if (db_manager_.create_database(path_parts[0])) {
                send_response(client_socket, "201 Created", "text/plain", "Database '" + path_parts[0] + "' created.");
            } else {
                send_response(client_socket, "200 OK", "text/plain", "Database '" + path_parts[0] + "' already exists.");
            }
            close(client_socket);
            return;
        }

        if (req.method == "DELETE" && path_parts.size() == 1) {
            db_manager_.delete_database(path_parts[0]);
            send_response(client_socket, "204 No Content", "text/plain", "");
            close(client_socket);
            return;
        }

        std::string db_name = path_parts[0];
        auto& storage_engine = db_manager_.get_database(db_name);
        std::vector<std::string> sub_path_parts(path_parts.begin() + 1, path_parts.end());
        Transactions::TransactionID transaction_id = client_transactions_.count(client_socket) ? client_transactions_[client_socket] : -1;

        if (sub_path_parts.empty()) {
            send_response(client_socket, "400 Bad Request", "text/plain", "Collection name missing from URL.");
        } else if (sub_path_parts[0] == "_begin" && req.method == "POST") {
            transaction_id = storage_engine.begin_transaction();
            client_transactions_[client_socket] = transaction_id;
            send_response(client_socket, "200 OK", "text/plain", "Transaction started with ID: " + std::to_string(transaction_id));
        } else if (sub_path_parts[0] == "_commit" && req.method == "POST") {
            if (transaction_id != -1) {
                storage_engine.commit_transaction(transaction_id);
                client_transactions_.erase(client_socket);
                send_response(client_socket, "200 OK", "text/plain", "Transaction committed.");
            } else {
                send_response(client_socket, "400 Bad Request", "text/plain", "No active transaction.");
            }
        } else if (sub_path_parts[0] == "_rollback" && req.method == "POST") {
            if (transaction_id != -1) {
                storage_engine.rollback_transaction(transaction_id);
                client_transactions_.erase(client_socket);
                send_response(client_socket, "200 OK", "text/plain", "Transaction rolled back.");
            } else {
                send_response(client_socket, "400 Bad Request", "text/plain", "No active transaction.");
            }
        } else if (sub_path_parts[0] == "_collections" && req.method == "GET") {
            Json::JsonArray collections_array;
            for (const auto& name : storage_engine.list_collections()) {
                collections_array.push_back(Json::JsonValue(name));
            }
            send_response(client_socket, "200 OK", "application/json", Json::JsonValue(collections_array).serialize());
        } else {
            std::string collection_name = sub_path_parts[0];
            std::vector<std::string> doc_path_parts(sub_path_parts.begin() + 1, sub_path_parts.end());

            if (!doc_path_parts.empty() && req.method == "POST") {
                if (doc_path_parts[0] == "_query") {
                    const Json::JsonValue parsed_body = Json::JsonValue::parse(req.body);
                    std::string query_string = parsed_body.as_object().at("query").as_string();
                    Query::Parser parser;
                    Query::AST ast = parser.parse(query_string);
                    Query::Executor executor(storage_engine);
                    Query::QueryResult result = executor.execute(ast);
                    Json::JsonArray result_array;
                    for (const auto& doc : result) {
                        result_array.push_back(Json::JsonValue(document_to_json(doc)));
                    }
                    send_response(client_socket, "200 OK", "application/json", Json::JsonValue(result_array).serialize());
                } else if (doc_path_parts[0] == "_index") {
                    const Json::JsonValue parsed_body = Json::JsonValue::parse(req.body);
                    std::vector<std::string> field_names;
                    if (parsed_body.as_object().count("field")) {
                        field_names.push_back(parsed_body.as_object().at("field").as_string());
                    } else if (parsed_body.as_object().count("fields")) {
                        for (const auto& field : parsed_body.as_object().at("fields").as_array()) {
                            field_names.push_back(field.as_string());
                        }
                    }
                    storage_engine.create_index(collection_name, field_names);
                    send_response(client_socket, "200 OK", "text/plain", "Index creation initiated.");
                } else {
                    send_response(client_socket, "404 Not Found", "text/plain", "Endpoint not found.");
                }
            } else if (req.method == "POST" && doc_path_parts.empty()) {
                Json::JsonValue parsed_body = Json::JsonValue::parse(req.body);
                Document doc = json_to_document(parsed_body.as_object());
                std::string id = std::to_string(std::chrono::system_clock::now().time_since_epoch().count());
                doc.id = id;
                storage_engine.put(collection_name, id, doc, transaction_id);
                send_response(client_socket, "201 Created", "text/plain", "Document created with ID: " + id);
            } else if (req.method == "GET" && doc_path_parts.size() == 1) {
                 auto doc_opt = storage_engine.get(collection_name, doc_path_parts[0], transaction_id);
<<<<<<< HEAD
                 if (doc_opt && *doc_opt) {
                     // Optional has a value and the shared_ptr is not null
                     send_response(client_socket, "200 OK", "application/json", Json::JsonValue(document_to_json(**doc_opt)).serialize());
=======
                 if (doc_opt && *doc_opt) { // Check both optional has value and the value is not a nullptr (tombstone)
                     send_response(client_socket, "200 OK", "application/json", Json::JsonValue(document_to_json(*(*doc_opt))).serialize());
>>>>>>> f902bf9d
                 } else {
                     // Optional is empty OR contains a tombstone (nullptr)
                     send_response(client_socket, "404 Not Found", "text/plain", "Document not found.");
                 }
            } else if (req.method == "PUT" && doc_path_parts.size() == 1) {
                Json::JsonValue parsed_body = Json::JsonValue::parse(req.body);
                Document doc = json_to_document(parsed_body.as_object());
                doc.id = doc_path_parts[0];
                storage_engine.put(collection_name, doc.id, doc, transaction_id);
                send_response(client_socket, "200 OK", "application/json", parsed_body.serialize());
            } else if (req.method == "DELETE" && doc_path_parts.size() == 1) {
                storage_engine.del(collection_name, doc_path_parts[0], transaction_id);
                send_response(client_socket, "204 No Content", "text/plain", "");
            } else if (req.method == "PUT" && doc_path_parts.empty()) {
                storage_engine.create_collection(collection_name, TissDB::Schema());
                send_response(client_socket, "201 Created", "text/plain", "Collection '" + collection_name + "' created.");
            } else if (req.method == "DELETE" && doc_path_parts.empty()) {
                storage_engine.delete_collection(collection_name);
                send_response(client_socket, "204 No Content", "text/plain", "");
            } else {
                 send_response(client_socket, "404 Not Found", "text/plain", "Endpoint not found.");
            }
        }

    } catch (const std::exception& e) {
        LOG_ERROR("Sending response: 500 Internal Server Error: " + std::string(e.what()));
        send_response(client_socket, "500 Internal Server Error", "text/plain", "Server error: " + std::string(e.what()));
    }

    close(client_socket);
}

HttpServer::HttpServer(Storage::DatabaseManager& db_manager, int port) : pimpl(std::make_unique<Impl>(db_manager, port)) {}
HttpServer::~HttpServer() = default;
void HttpServer::start() { pimpl->start(); }
void HttpServer::stop() { pimpl->stop(); }

} // namespace API
} // namespace TissDB<|MERGE_RESOLUTION|>--- conflicted
+++ resolved
@@ -292,14 +292,8 @@
                 send_response(client_socket, "201 Created", "text/plain", "Document created with ID: " + id);
             } else if (req.method == "GET" && doc_path_parts.size() == 1) {
                  auto doc_opt = storage_engine.get(collection_name, doc_path_parts[0], transaction_id);
-<<<<<<< HEAD
-                 if (doc_opt && *doc_opt) {
-                     // Optional has a value and the shared_ptr is not null
-                     send_response(client_socket, "200 OK", "application/json", Json::JsonValue(document_to_json(**doc_opt)).serialize());
-=======
                  if (doc_opt && *doc_opt) { // Check both optional has value and the value is not a nullptr (tombstone)
                      send_response(client_socket, "200 OK", "application/json", Json::JsonValue(document_to_json(*(*doc_opt))).serialize());
->>>>>>> f902bf9d
                  } else {
                      // Optional is empty OR contains a tombstone (nullptr)
                      send_response(client_socket, "404 Not Found", "text/plain", "Document not found.");
