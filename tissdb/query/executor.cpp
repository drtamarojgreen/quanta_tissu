#include "executor.h"
#include "../common/log.h"
#include <stdexcept>
#include <iostream>
#include <sstream>
#include <map>
#include <functional>
#include <cmath>
#include <algorithm> // For std::find_if
#include <chrono>
#include <random>
#include <regex>

// Required for the executor to interact with storage
#include "../storage/lsm_tree.h"

namespace TissDB {
namespace Query {

// --- Helper functions ---

// Evaluate an expression against a document
bool evaluate_expression(const Expression& expr, const Document& doc) {
    if (const auto* logical_expr_ptr = std::get_if<std::unique_ptr<LogicalExpression>>(&expr)) {
        const auto& logical_expr = *logical_expr_ptr;
        if (logical_expr->op == "AND") {
            return evaluate_expression(logical_expr->left, doc) && evaluate_expression(logical_expr->right, doc);
        } else if (logical_expr->op == "OR") {
            return evaluate_expression(logical_expr->left, doc) || evaluate_expression(logical_expr->right, doc);
        }
    } else if (const auto* binary_expr_ptr = std::get_if<std::unique_ptr<BinaryExpression>>(&expr)) {
        const auto& binary_expr = *binary_expr_ptr;
        const auto* left_ident = std::get_if<Identifier>(&binary_expr->left);
        const auto* right_literal = std::get_if<Literal>(&binary_expr->right);

        if (left_ident && right_literal) {
            for (const auto& elem : doc.elements) {
                if (elem.key == left_ident->name) {
                    if (auto* str_val = std::get_if<std::string>(&elem.value)) {
                        if (auto* lit_val = std::get_if<std::string>(right_literal)) {
                            if (binary_expr->op == "=") return *str_val == *lit_val;
                            if (binary_expr->op == "!=") return *str_val != *lit_val;
                            if (binary_expr->op == "LIKE") {
                                std::regex re(like_to_regex(*lit_val));
                                return std::regex_match(*str_val, re);
                            }
                        }
                    } else if (auto* num_val = std::get_if<double>(&elem.value)) {
                        if (auto* lit_val = std::get_if<double>(right_literal)) {
                            if (binary_expr->op == "=") return *num_val == *lit_val;
                            if (binary_expr->op == "!=") return *num_val != *lit_val;
                            if (binary_expr->op == "<") return *num_val < *lit_val;
                            if (binary_expr->op == ">") return *num_val > *lit_val;
                            if (binary_expr->op == "<=") return *num_val <= *lit_val;
                            if (binary_expr->op == ">=") return *num_val >= *lit_val;
                        }
                    }
                }
            }
        }
    }
    return false;
}

// --- Aggregation Helper ---

struct AggregateResult {
    double sum = 0;
    double count = 0;
    double sum_sq = 0;
    std::optional<double> min;
    std::optional<double> max;
};

void process_aggregation(std::map<std::string, AggregateResult>& results_map, const std::string& result_key, const Document& doc, const AggregateFunction& agg_func) {
    // Handle COUNT(*) case where field_name can be "*"
    if (agg_func.field_name == "*") {
        if (agg_func.function_name == "COUNT") {
            results_map[result_key].count++;
        }
        return;
    }

    for (const auto& elem : doc.elements) {
        if (elem.key == agg_func.field_name) {
            if (auto* num_val = std::get_if<double>(&elem.value)) {
                auto& result = results_map[result_key]; // Get reference to the result for this key

                if (agg_func.function_name == "SUM" || agg_func.function_name == "AVG" || agg_func.function_name == "STDDEV") {
                    result.sum += *num_val;
                    result.sum_sq += (*num_val) * (*num_val);
                }
                if (agg_func.function_name == "COUNT" || agg_func.function_name == "AVG" || agg_func.function_name == "STDDEV") {
                    result.count++;
                }
                if (agg_func.function_name == "MIN") {
                    if (!result.min.has_value() || *num_val < result.min.value()) {
                        result.min = *num_val;
                    }
                }
                if (agg_func.function_name == "MAX") {
                    if (!result.max.has_value() || *num_val > result.max.value()) {
                        result.max = *num_val;
                    }
                }
            }
        }
    }
}

// --- NEW HELPER FUNCTION ---
// Extracts all simple equality conditions (field = 'value') from a WHERE clause.
void process_aggregation(std::map<std::string, AggregateResult>& results_map, const std::string& result_key, const Document& doc, const AggregateFunction& agg_func) {
    // Handle COUNT(*) case where field_name can be "*"
    if (agg_func.field_name == "*") {
        if (agg_func.function_name == "COUNT") {
            results_map[result_key].count++;
        }
        return;
    }

    for (const auto& elem : doc.elements) {
        if (elem.key == agg_func.field_name) {
            if (auto* num_val = std::get_if<double>(&elem.value)) {
                auto& result = results_map[result_key]; // Get reference to the result for this key

                if (agg_func.function_name == "SUM" || agg_func.function_name == "AVG" || agg_func.function_name == "STDDEV") {
                    result.sum += *num_val;
                    result.sum_sq += (*num_val) * (*num_val);
                }
                if (agg_func.function_name == "COUNT" || agg_func.function_name == "AVG" || agg_func.function_name == "STDDEV") {
                    result.count++;
                }
                if (agg_func.function_name == "MIN") {
                    if (!result.min.has_value() || *num_val < result.min.value()) {
                        result.min = *num_val;
                    }
                }
                if (agg_func.function_name == "MAX") {
                    if (!result.max.has_value() || *num_val > result.max.value()) {
                        result.max = *num_val;
                    }
                }
            }
        }
    }
}

// Helper function to combine two documents for a join result
Document combine_documents(const Document& doc1, const Document& doc2) {
    Document combined_doc;
    // Generate a new ID for the combined document (simple concatenation for now)
    combined_doc.id = doc1.id + "_" + doc2.id;

    // Add all elements from doc1
    for (const auto& elem : doc1.elements) {
        combined_doc.elements.push_back(elem);
    }
    // Add all elements from doc2
    for (const auto& elem : doc2.elements) {
        // Avoid duplicate keys if both documents have the same field name
        // For a proper join, this would involve aliasing or more sophisticated merging
        bool found = false;
        for (const auto& existing_elem : combined_doc.elements) {
            if (existing_elem.key == elem.key) {
                found = true;
                break;
            }
        }
        if (!found) {
            combined_doc.elements.push_back(elem);
        }
    }
    return combined_doc;
}

// --- NEW HELPER FUNCTION ---
// Extracts all simple equality conditions (field = 'value') from a WHERE clause.
void extract_equality_conditions(const Expression& expr, std::map<std::string, std::string>& conditions) {
    if (const auto* logical_expr_ptr = std::get_if<std::unique_ptr<LogicalExpression>>(&expr)) {
        const auto& logical_expr = *logical_expr_ptr;
        // We can only use indexes for AND'd conditions.
        if (logical_expr->op == "AND") {
            extract_equality_conditions(logical_expr->left, conditions);
            extract_equality_conditions(logical_expr->right, conditions);
        }
    } else if (const auto* binary_expr_ptr = std::get_if<std::unique_ptr<BinaryExpression>>(&expr)) {
        const auto& binary_expr = *binary_expr_ptr;
        if (binary_expr->op == "=") {
            const auto* left_ident = std::get_if<Identifier>(&binary_expr->left);
            const auto* right_literal = std::get_if<Literal>(&binary_expr->right);
            if (left_ident && right_literal) {
                if (const auto* str_lit = std::get_if<std::string>(right_literal)) {
                    conditions[left_ident->name] = *str_lit;
                }
                // Note: This could be extended to handle numbers, bools etc.
            }
        }
    }
}


// --- Helper function for LIKE to regex conversion ---
std::string like_to_regex(std::string pattern) {
    // Convert SQL LIKE pattern to regex
    // % -> .*
    // _ -> .
    // Escape other regex special characters
    std::string regex_pattern;
    for (char c : pattern) {
        if (c == '%') {
            regex_pattern += ".*";
        } else if (c == '_') {
            regex_pattern += ".";
        } else if (c == '.' || c == '+' || c == '*' || c == '?' || c == '^' || c == '$' || c == '(' || c == ')' || c == '[' || c == ']' || c == '{' || c == '}' || c == '|') {
            regex_pattern += "\";
            regex_pattern += c;
        } else {
            regex_pattern += c;
        }
    }
    return regex_pattern;
}

// --- Executor ---

Executor::Executor(Storage::LSMTree& storage) : storage_engine(storage) {}

QueryResult Executor::execute(AST ast) {
    if (auto* select_stmt = std::get_if<SelectStatement>(&ast)) {
        LOG_INFO("Executing SELECT statement on collection: " + select_stmt->from_collection);
        // --- UNION Operation ---
        if (select_stmt->union_clause) {
            LOG_DEBUG("Executing UNION clause.");
            const auto& union_clause = select_stmt->union_clause.value();
            // Recursively execute the left and right select statements
            QueryResult left_result = execute(*union_clause.left_select);
            QueryResult right_result = execute(*union_clause.right_select);

            std::vector<Document> unioned_docs = left_result; // QueryResult is already std::vector<Document>

            // Add documents from the right result
            for (const auto& doc : right_result) {
                unioned_docs.push_back(doc);
            }

            if (!union_clause.all) { // If UNION DISTINCT
                // Remove duplicates
                // This requires a way to compare documents for equality.
                // For simplicity, let's assume documents are equal if their IDs are equal for now.
                // A more robust solution would compare all elements.
                std::sort(unioned_docs.begin(), unioned_docs.end(), [](const Document& a, const Document& b) {
                    return a.id < b.id; // Sort by ID to bring duplicates together
                });
                unioned_docs.erase(std::unique(unioned_docs.begin(), unioned_docs.end(), [](const Document& a, const Document& b) {
                    return a.id == b.id; // Remove duplicates based on ID
                }), unioned_docs.end());
            }
            LOG_DEBUG("Finished executing SELECT statement. Returning " + std::to_string(unioned_docs.size()) + " documents.");
            return {unioned_docs};
        }

        std::vector<Document> result_docs;
        std::vector<std::string> doc_ids_from_index;
        bool index_used = false;

        // --- NEW Index Selection Logic ---
        if (select_stmt->where_clause) {
            // 1. Extract all potential fields for indexing from the WHERE clause.
            std::map<std::string, std::string> conditions;
            extract_equality_conditions(*select_stmt->where_clause, conditions);

            if (!conditions.empty()) {
                // 2. Get all available indexes for the collection.
                auto available_indexes = storage_engine.get_available_indexes(select_stmt->from_collection);

                // 3. Find the best index to use.
                std::vector<std::string> best_index_fields;
                for (const auto& index_fields : available_indexes) {
                    bool all_fields_present = true;
                    for (const auto& field : index_fields) {
                        if (conditions.find(field) == conditions.end()) {
                            all_fields_present = false;
                            break;
                        }
                    }

                    if (all_fields_present) {
                        // This index is a candidate. Is it better than the current best?
                        // "Better" means it has more fields.
                        if (index_fields.size() > best_index_fields.size()) {
                            best_index_fields = index_fields;
                        }
                    }
                }

                // 4. If we found a suitable index, use it.
                if (!best_index_fields.empty()) {
                    std::vector<std::string> values;
                    for (const auto& field : best_index_fields) {
                        values.push_back(conditions.at(field));
                    }

                    doc_ids_from_index = storage_engine.find_by_index(select_stmt->from_collection, best_index_fields, values);
                    index_used = true;

                    std::stringstream ss;
                    for(size_t i = 0; i < best_index_fields.size(); ++i) {
                        ss << best_index_fields[i] << (i < best_index_fields.size() - 1 ? ", " : "");
                    }
                    LOG_INFO("Using compound index for query on fields: " + ss.str());
                }
            }
        }


        // --- Data retrieval ---
        std::vector<Document> all_docs;
        if (index_used) {
            for (const auto& doc_id : doc_ids_from_index) {
                auto doc = storage_engine.get(select_stmt->from_collection, doc_id);
                if (doc) {
                    all_docs.push_back(**doc);
                }
            }
        } else {
            // Full scan if no index is used
<<<<<<< HEAD
            std::cout << "No suitable index found. Performing full collection scan."
 << std::endl;
=======
            LOG_INFO("No suitable index found. Performing full collection scan.");
>>>>>>> 5353d130
            all_docs = storage_engine.scan(select_stmt->from_collection);
        }

        // --- Join Operation ---
        std::vector<Document> joined_docs;
        if (select_stmt->join_clause) {
            const auto& join_clause = select_stmt->join_clause.value();
            std::vector<Document> left_docs = all_docs; // Result of initial data retrieval
            std::vector<Document> right_docs = storage_engine.scan(join_clause.collection_name); // Scan right collection

            if (join_clause.type == JoinType::INNER) {
                for (const auto& left_doc : left_docs) {
                    for (const auto& right_doc : right_docs) {
                        // Evaluate the ON condition
                        if (evaluate_expression(join_clause.on_condition, combine_documents(left_doc, right_doc))) {
                            joined_docs.push_back(combine_documents(left_doc, right_doc));
                        }
                    }
                }
            }
            // For other join types (LEFT, RIGHT, FULL, CROSS), more complex logic would be needed
            // For now, only INNER JOIN is implemented.
            all_docs = joined_docs; // Update all_docs to be the result of the join
        }


        // --- Filtering ---
        std::vector<Document> filtered_docs;
        if (select_stmt->where_clause) {
            for (const auto& doc : all_docs) {
                if (evaluate_expression(*select_stmt->where_clause, doc)) {
                    filtered_docs.push_back(doc);
                }
            }
        } else {
            filtered_docs = all_docs;
        }


        // --- Aggregation and Grouping ---
        bool has_aggregate = false;
        for (const auto& field : select_stmt->fields) {
            if (std::holds_alternative<AggregateFunction>(field)) {
                has_aggregate = true;
                break;
            }
        }

        if (has_aggregate) {
            std::vector<Document> aggregated_docs;
            // Group documents if a GROUP BY clause exists
            if (!select_stmt->group_by_clause.empty()) {
                std::map<std::string, std::vector<Document>> grouped_docs;
                for (const auto& doc : filtered_docs) {
                    std::stringstream group_key_ss;
                    for (const auto& field_name : select_stmt->group_by_clause) {
                        for (const auto& elem : doc.elements) {
                            if (elem.key == field_name) {
                                if (auto* str_val = std::get_if<std::string>(&elem.value)) {
                                    group_key_ss << *str_val << "-";
                                } else if (auto* num_val = std::get_if<double>(&elem.value)) {
                                    group_key_ss << *num_val << "-";
                                }
                            }
                        }
                    }
                    grouped_docs[group_key_ss.str()].push_back(doc);
                }

                for (auto const& [group_key, docs] : grouped_docs) {
                    Document aggregated_doc;
                    aggregated_doc.id = group_key;
                    std::map<std::string, AggregateResult> group_results;

                    // Add group-by fields to the result document
                    if (!docs.empty()) {
                        const auto& first_doc = docs.front();
                        for (const auto& field_name : select_stmt->group_by_clause) {
                            for (const auto& elem : first_doc.elements) {
                                if (elem.key == field_name) {
                                    aggregated_doc.elements.push_back(elem);
                                    break;
                                }
                            }
                        }
                    }

                    // First, process all aggregations for the group
                    for (const auto& field : select_stmt->fields) {
                        if (auto* agg_func = std::get_if<AggregateFunction>(&field)) {
                            std::string result_key = agg_func->function_name + "(" + agg_func->field_name + ")";
                            for (const auto& doc : docs) {
                                process_aggregation(group_results, result_key, doc, *agg_func);
                            }
                        }
                    }

                    // Then, construct the final document from the results
                    for (const auto& field : select_stmt->fields) {
                        if (auto* agg_func = std::get_if<AggregateFunction>(&field)) {
                            std::string result_key = agg_func->function_name + "(" + agg_func->field_name + ")";
                            const auto& result = group_results.at(result_key);
                            if (agg_func->function_name == "SUM") aggregated_doc.elements.push_back({result_key, result.sum});
                            else if (agg_func->function_name == "AVG") aggregated_doc.elements.push_back({result_key, result.count > 0 ? result.sum / result.count : 0});
                            else if (agg_func->function_name == "COUNT") aggregated_doc.elements.push_back({result_key, result.count});
                            else if (agg_func->function_name == "MIN") aggregated_doc.elements.push_back({result_key, result.min.value_or(0)});
                            else if (agg_func->function_name == "MAX") aggregated_doc.elements.push_back({result_key, result.max.value_or(0)});
                        }
                    }
                    aggregated_docs.push_back(aggregated_doc);
                }
            } else { // Handle aggregation without GROUP BY
                Document aggregated_doc;
                aggregated_doc.id = "aggregate";
                std::map<std::string, AggregateResult> group_results;

                // First, process all aggregations for the full result set
                for (const auto& field : select_stmt->fields) {
                    if (auto* agg_func = std::get_if<AggregateFunction>(&field)) {
                         std::string result_key = agg_func->function_name + "(" + agg_func->field_name + ")";
                        for (const auto& doc : filtered_docs) {
                           process_aggregation(group_results, result_key, doc, *agg_func);
                        }
                    }
                }

                // Then, construct the final document from the results
                for (const auto& field : select_stmt->fields) {
                    if (auto* agg_func = std::get_if<AggregateFunction>(&field)) {
                        std::string result_key = agg_func->function_name + "(" + agg_func->field_name + ")";
                        const auto& result = group_results.at(result_key);
                        if (agg_func->function_name == "SUM") aggregated_doc.elements.push_back({result_key, result.sum});
                        else if (agg_func->function_name == "AVG") aggregated_doc.elements.push_back({result_key, result.count > 0 ? result.sum / result.count : 0});
                        else if (agg_func->function_name == "COUNT") aggregated_doc.elements.push_back({result_key, result.count});
                        else if (agg_func->function_name == "MIN") aggregated_doc.elements.push_back({result_key, result.min.value_or(0)});
                        else if (agg_func->function_name == "MAX") aggregated_doc.elements.push_back({result_key, result.max.value_or(0)});
                        else if (agg_func->function_name == "STDDEV") {
                            if (result.count > 0) {
                                double mean = result.sum / result.count;
                                double variance = (result.sum_sq / result.count) - (mean * mean);
                                aggregated_doc.elements.push_back({result_key, sqrt(variance)});
                            } else {
                                aggregated_doc.elements.push_back({result_key, 0.0});
                            }
                        }
                    }
                }
                aggregated_docs.push_back(aggregated_doc);
            }
            return {aggregated_docs}; // Return QueryResult containing aggregated_docs
        }

        // --- Projection ---
        bool select_all = false;
        if (!select_stmt->fields.empty()) {
            if (auto* field_str = std::get_if<std::string>(&select_stmt->fields[0])) {
                if (*field_str == "*") {
                    select_all = true;
                }
            }
        }

        if (select_all) {
            LOG_DEBUG("Finished executing SELECT statement. Returning " + std::to_string(filtered_docs.size()) + " documents.");
            return {filtered_docs};
        } else {
            std::vector<Document> projected_docs;
            for (const auto& doc : filtered_docs) {
                Document projected_doc;
                projected_doc.id = doc.id;
                for (const auto& field_variant : select_stmt->fields) {
                     if (auto* ident_str = std::get_if<std::string>(&field_variant)) {
                        for (const auto& elem : doc.elements) {
                            if (elem.key == *ident_str) {
                                projected_doc.elements.push_back(elem);
                            }
                        }
                    }
                }
                projected_docs.push_back(projected_doc);
            }
            LOG_DEBUG("Finished executing SELECT statement. Returning " + std::to_string(projected_docs.size()) + " documents.");
            return {projected_docs};
        }

    } else if (auto* update_stmt = std::get_if<UpdateStatement>(&ast)) {
        LOG_INFO("Executing UPDATE statement on collection: " + update_stmt->collection_name);
        auto all_docs = storage_engine.scan(update_stmt->collection_name);
        int updated_count = 0;

        for (auto& doc : all_docs) {
            bool should_update = false;
            if (update_stmt->where_clause) {
                if (evaluate_expression(*update_stmt->where_clause, doc)) {
                    should_update = true;
                }
            }
            else {
                should_update = true; // No WHERE clause, update all documents
            }

            if (should_update) {
                for (const auto& set_pair : update_stmt->set_clause) {
                    const std::string& field_to_update = set_pair.first;
                    const Literal& new_value = set_pair.second;

                    auto it = std::find_if(doc.elements.begin(), doc.elements.end(),
                                           [&](const Element& elem) { return elem.key == field_to_update; });

                    if (it != doc.elements.end()) {
                        // Field exists, update it
                        if (const auto* str_val = std::get_if<std::string>(&new_value)) {
                            it->value = *str_val;
                        } else if (const auto* num_val = std::get_if<double>(&new_value)) {
                            it->value = *num_val;
                        }
                    }
                    else {
                        // Field does not exist, add it
                        if (const auto* str_val = std::get_if<std::string>(&new_value)) {
                            Element new_element;
                            new_element.key = field_to_update;
                            new_element.value = *str_val;
                            doc.elements.push_back(new_element);
                        } else if (const auto* num_val = std::get_if<double>(&new_value)) {
                            Element new_element;
                            new_element.key = field_to_update;
                            new_element.value = *num_val;
                            doc.elements.push_back(new_element);
                        }
                    }
                }
                storage_engine.put(update_stmt->collection_name, doc.id, doc);
                updated_count++;
            }
        }

        LOG_INFO("UPDATE statement affected " + std::to_string(updated_count) + " documents.");
        Document result_doc;
        result_doc.id = "summary";
        result_doc.elements.push_back({"updated_count", (double)updated_count});
        return {result_doc};

    } else if (auto* delete_stmt = std::get_if<DeleteStatement>(&ast)) {
        LOG_INFO("Executing DELETE statement on collection: " + delete_stmt->collection_name);
        auto all_docs = storage_engine.scan(delete_stmt->collection_name);
        int deleted_count = 0;

        for (const auto& doc : all_docs) {
            bool should_delete = false;
            if (delete_stmt->where_clause) {
                if (evaluate_expression(*delete_stmt->where_clause, doc)) {
                    should_delete = true;
                }
            }
            else {
                should_delete = true; // No WHERE clause, delete all documents
            }

            if (should_delete) {
                storage_engine.del(delete_stmt->collection_name, doc.id);
                deleted_count++;
            }
        }

        LOG_INFO("DELETE statement affected " + std::to_string(deleted_count) + " documents.");
        Document result_doc;
        result_doc.id = "summary";
        result_doc.elements.push_back({"deleted_count", (double)deleted_count});
        return {result_doc};
<<<<<<< HEAD
=======
    } else if (auto* insert_stmt = std::get_if<InsertStatement>(&ast)) {
        LOG_INFO("Executing INSERT statement on collection: " + insert_stmt->collection_name);
        Document new_doc;

        // Generate a somewhat unique key. This is not robust.
        unsigned seed = std::chrono::high_resolution_clock::now().time_since_epoch().count();
        std::mt19937 gen(seed);
        std::uniform_int_distribution<long long> distrib;
        new_doc.id = std::to_string(distrib(gen));


        if (insert_stmt->columns.size() != insert_stmt->values.size()) {
            LOG_ERROR("Column count does not match value count in INSERT statement.");
            throw std::runtime_error("Column count does not match value count.");
        }

        for (size_t i = 0; i < insert_stmt->columns.size(); ++i) {
            const auto& col_name = insert_stmt->columns[i];
            const auto& value = insert_stmt->values[i];
            new_doc.elements.push_back({col_name, value});
        }

        storage_engine.put(insert_stmt->collection_name, new_doc.id, new_doc);

        LOG_INFO("Successfully inserted document with ID: " + new_doc.id);
        Document result_doc;
        result_doc.id = "summary";
        result_doc.elements.push_back({"inserted_count", 1.0});
        result_doc.elements.push_back({"inserted_id", new_doc.id});
        return {result_doc};
    }
    return {};
}


} // namespace Query
} // namespace TissDB: case '(': case ')': case '[': case ']':
            case '{': case '}': case '|': case '\':
                result += '\\';
                result += c;
                break;
            default:
                result += c;
                break;
        }
    }
    result += "$";
    return result;
}

namespace TissDB {
namespace Query {

// --- Helper function for LIKE to regex conversion ---
std::string like_to_regex(std::string pattern) {
    std::string result = "^";
    for (char c : pattern) {
        switch (c) {
            case '%':
                result += ".*";
                break;
            case '_':
                result += ".";
                break;
            // Escape special regex characters
            case '.': case '*': case '+': case '?': case '^':
            case '$': case '(': case ')': case '[': case ']':
            case '{': case '}': case '|': case '\\':
                result += '\\';
                result += c;
                break;
            default:
                result += c;
                break;
        }
    }
    result += "$";
    return result;
}

// --- Helper functions ---

// Evaluate an expression against a document
bool evaluate_expression(const Expression& expr, const Document& doc) {

    if (const auto* logical_expr_ptr = std::get_if<std::unique_ptr<LogicalExpression>>(&expr)) {
        const auto& logical_expr = *logical_expr_ptr;
        if (logical_expr->op == "AND") {
            return evaluate_expression(logical_expr->left, doc) && evaluate_expression(logical_expr->right, doc);
        } else if (logical_expr->op == "OR") {
            return evaluate_expression(logical_expr->left, doc) || evaluate_expression(logical_expr->right, doc);
        }
    } else if (const auto* binary_expr_ptr = std::get_if<std::unique_ptr<BinaryExpression>>(&expr)) {
        const auto& binary_expr = *binary_expr_ptr;
        const auto* left_ident = std::get_if<Identifier>(&binary_expr->left);
        const auto* right_literal = std::get_if<Literal>(&binary_expr->right);

        if (left_ident && right_literal) {
            for (const auto& elem : doc.elements) {
                if (elem.key == left_ident->name) {
                    if (auto* str_val = std::get_if<std::string>(&elem.value)) {
                        if (auto* lit_val = std::get_if<std::string>(right_literal)) {
                            if (binary_expr->op == "=") return *str_val == *lit_val;
                            if (binary_expr->op == "!=") return *str_val != *lit_val;
                            if (binary_expr->op == "LIKE") {
                                std::regex re(like_to_regex(*lit_val));
                                return std::regex_match(*str_val, re);
                            }
                        }
                    } else if (auto* num_val = std::get_if<double>(&elem.value)) {
                        if (auto* lit_val = std::get_if<double>(right_literal)) {
                            if (binary_expr->op == "=") return *num_val == *lit_val;
                            if (binary_expr->op == "!=") return *num_val != *lit_val;
                            if (binary_expr->op == "<") return *num_val < *lit_val;
                            if (binary_expr->op == ">") return *num_val > *lit_val;
                            if (binary_expr->op == "<=") return *num_val <= *lit_val;
                            if (binary_expr->op == ">=") return *num_val >= *lit_val;
                        }
                    }
                }
            }
        }
    }
    return false;
}

// --- Aggregation Helper ---

struct AggregateResult {
    double sum = 0;
    double count = 0;
    double sum_sq = 0;
    std::optional<double> min;
    std::optional<double> max;
};

void process_aggregation(std::map<std::string, AggregateResult>& results_map, const std::string& result_key, const Document& doc, const AggregateFunction& agg_func) {
    // Handle COUNT(*) case where field_name can be "*"
    if (agg_func.field_name == "*") {
        if (agg_func.function_name == "COUNT") {
            results_map[result_key].count++;
        }
        return;
    }

    for (const auto& elem : doc.elements) {
        if (elem.key == agg_func.field_name) {
            if (auto* num_val = std::get_if<double>(&elem.value)) {
                auto& result = results_map[result_key]; // Get reference to the result for this key

                if (agg_func.function_name == "SUM" || agg_func.function_name == "AVG" || agg_func.function_name == "STDDEV") {
                    result.sum += *num_val;
                    result.sum_sq += (*num_val) * (*num_val);
                }
                if (agg_func.function_name == "COUNT" || agg_func.function_name == "AVG" || agg_func.function_name == "STDDEV") {
                    result.count++;
                }
                if (agg_func.function_name == "MIN") {
                    if (!result.min.has_value() || *num_val < result.min.value()) {
                        result.min = *num_val;
                    }
                }
                if (agg_func.function_name == "MAX") {
                    if (!result.max.has_value() || *num_val > result.max.value()) {
                        result.max = *num_val;
                    }
                }
            }
        }
    }
}

// Helper function to combine two documents for a join result
Document combine_documents(const Document& doc1, const Document& doc2) {
    Document combined_doc;
    // Generate a new ID for the combined document (simple concatenation for now)
    combined_doc.id = doc1.id + "_" + doc2.id;

    // Add all elements from doc1
    for (const auto& elem : doc1.elements) {
        combined_doc.elements.push_back(elem);
    }
    // Add all elements from doc2
    for (const auto& elem : doc2.elements) {
        // Avoid duplicate keys if both documents have the same field name
        // For a proper join, this would involve aliasing or more sophisticated merging
        bool found = false;
        for (const auto& existing_elem : combined_doc.elements) {
            if (existing_elem.key == elem.key) {
                found = true;
                break;
            }
        }
        if (!found) {
            combined_doc.elements.push_back(elem);
        }
    }
    return combined_doc;
}

// --- NEW HELPER FUNCTION ---
// Extracts all simple equality conditions (field = 'value') from a WHERE clause.
void extract_equality_conditions(const Expression& expr, std::map<std::string, std::string>& conditions) {
    if (const auto* logical_expr_ptr = std::get_if<std::unique_ptr<LogicalExpression>>(&expr)) {
        const auto& logical_expr = *logical_expr_ptr;
        // We can only use indexes for AND'd conditions.
        if (logical_expr->op == "AND") {
            extract_equality_conditions(logical_expr->left, conditions);
            extract_equality_conditions(logical_expr->right, conditions);
        }
    } else if (const auto* binary_expr_ptr = std::get_if<std::unique_ptr<BinaryExpression>>(&expr)) {
        const auto& binary_expr = *binary_expr_ptr;
        if (binary_expr->op == "=") {
            const auto* left_ident = std::get_if<Identifier>(&binary_expr->left);
            const auto* right_literal = std::get_if<Literal>(&binary_expr->right);
            if (left_ident && right_literal) {
                if (const auto* str_lit = std::get_if<std::string>(right_literal)) {
                    conditions[left_ident->name] = *str_lit;
                }
                // Note: This could be extended to handle numbers, bools etc.
            }
        }
>>>>>>> 5353d130
    }
    else if (auto* insert_stmt = std::get_if<InsertStatement>(&ast)) {
        Document new_doc;

        // Generate a somewhat unique key. This is not robust.
        unsigned seed = std::chrono::high_resolution_clock::now().time_since_epoch().count();
        std::mt19937 gen(seed);
        std::uniform_int_distribution<long long> distrib;
        new_doc.id = std::to_string(distrib(gen));


        if (insert_stmt->columns.size() != insert_stmt->values.size()) {
            throw std::runtime_error("Column count does not match value count.");
        }

        for (size_t i = 0; i < insert_stmt->columns.size(); ++i) {
            const auto& col_name = insert_stmt->columns[i];
            const auto& value = insert_stmt->values[i];
            Element new_element;
            new_element.key = col_name;
            new_element.value = value;
            new_doc.elements.push_back(new_element);
        }

        storage_engine.put(insert_stmt->collection_name, new_doc.id, new_doc);

        Document result_doc;
        result_doc.id = "summary";
        result_doc.elements.push_back({"inserted_count", 1.0});
        result_doc.elements.push_back({"inserted_id", new_doc.id});
        return {result_doc};
    }
    return {};
}


} // namespace Query
} // namespace TissDB<|MERGE_RESOLUTION|>--- conflicted
+++ resolved
@@ -1,5 +1,4 @@
 #include "executor.h"
-#include "../common/log.h"
 #include <stdexcept>
 #include <iostream>
 #include <sstream>
@@ -228,10 +227,8 @@
 
 QueryResult Executor::execute(AST ast) {
     if (auto* select_stmt = std::get_if<SelectStatement>(&ast)) {
-        LOG_INFO("Executing SELECT statement on collection: " + select_stmt->from_collection);
         // --- UNION Operation ---
         if (select_stmt->union_clause) {
-            LOG_DEBUG("Executing UNION clause.");
             const auto& union_clause = select_stmt->union_clause.value();
             // Recursively execute the left and right select statements
             QueryResult left_result = execute(*union_clause.left_select);
@@ -256,7 +253,6 @@
                     return a.id == b.id; // Remove duplicates based on ID
                 }), unioned_docs.end());
             }
-            LOG_DEBUG("Finished executing SELECT statement. Returning " + std::to_string(unioned_docs.size()) + " documents.");
             return {unioned_docs};
         }
 
@@ -308,7 +304,7 @@
                     for(size_t i = 0; i < best_index_fields.size(); ++i) {
                         ss << best_index_fields[i] << (i < best_index_fields.size() - 1 ? ", " : "");
                     }
-                    LOG_INFO("Using compound index for query on fields: " + ss.str());
+                    std::cout << "Using compound index for query on fields: " << ss.str() << std::endl;
                 }
             }
         }
@@ -325,12 +321,7 @@
             }
         } else {
             // Full scan if no index is used
-<<<<<<< HEAD
-            std::cout << "No suitable index found. Performing full collection scan."
- << std::endl;
-=======
-            LOG_INFO("No suitable index found. Performing full collection scan.");
->>>>>>> 5353d130
+            std::cout << "No suitable index found. Performing full collection scan." << std::endl;
             all_docs = storage_engine.scan(select_stmt->from_collection);
         }
 
@@ -494,7 +485,6 @@
         }
 
         if (select_all) {
-            LOG_DEBUG("Finished executing SELECT statement. Returning " + std::to_string(filtered_docs.size()) + " documents.");
             return {filtered_docs};
         } else {
             std::vector<Document> projected_docs;
@@ -512,12 +502,10 @@
                 }
                 projected_docs.push_back(projected_doc);
             }
-            LOG_DEBUG("Finished executing SELECT statement. Returning " + std::to_string(projected_docs.size()) + " documents.");
             return {projected_docs};
         }
 
     } else if (auto* update_stmt = std::get_if<UpdateStatement>(&ast)) {
-        LOG_INFO("Executing UPDATE statement on collection: " + update_stmt->collection_name);
         auto all_docs = storage_engine.scan(update_stmt->collection_name);
         int updated_count = 0;
 
@@ -568,14 +556,12 @@
             }
         }
 
-        LOG_INFO("UPDATE statement affected " + std::to_string(updated_count) + " documents.");
         Document result_doc;
         result_doc.id = "summary";
         result_doc.elements.push_back({"updated_count", (double)updated_count});
         return {result_doc};
 
     } else if (auto* delete_stmt = std::get_if<DeleteStatement>(&ast)) {
-        LOG_INFO("Executing DELETE statement on collection: " + delete_stmt->collection_name);
         auto all_docs = storage_engine.scan(delete_stmt->collection_name);
         int deleted_count = 0;
 
@@ -596,236 +582,10 @@
             }
         }
 
-        LOG_INFO("DELETE statement affected " + std::to_string(deleted_count) + " documents.");
         Document result_doc;
         result_doc.id = "summary";
         result_doc.elements.push_back({"deleted_count", (double)deleted_count});
         return {result_doc};
-<<<<<<< HEAD
-=======
-    } else if (auto* insert_stmt = std::get_if<InsertStatement>(&ast)) {
-        LOG_INFO("Executing INSERT statement on collection: " + insert_stmt->collection_name);
-        Document new_doc;
-
-        // Generate a somewhat unique key. This is not robust.
-        unsigned seed = std::chrono::high_resolution_clock::now().time_since_epoch().count();
-        std::mt19937 gen(seed);
-        std::uniform_int_distribution<long long> distrib;
-        new_doc.id = std::to_string(distrib(gen));
-
-
-        if (insert_stmt->columns.size() != insert_stmt->values.size()) {
-            LOG_ERROR("Column count does not match value count in INSERT statement.");
-            throw std::runtime_error("Column count does not match value count.");
-        }
-
-        for (size_t i = 0; i < insert_stmt->columns.size(); ++i) {
-            const auto& col_name = insert_stmt->columns[i];
-            const auto& value = insert_stmt->values[i];
-            new_doc.elements.push_back({col_name, value});
-        }
-
-        storage_engine.put(insert_stmt->collection_name, new_doc.id, new_doc);
-
-        LOG_INFO("Successfully inserted document with ID: " + new_doc.id);
-        Document result_doc;
-        result_doc.id = "summary";
-        result_doc.elements.push_back({"inserted_count", 1.0});
-        result_doc.elements.push_back({"inserted_id", new_doc.id});
-        return {result_doc};
-    }
-    return {};
-}
-
-
-} // namespace Query
-} // namespace TissDB: case '(': case ')': case '[': case ']':
-            case '{': case '}': case '|': case '\':
-                result += '\\';
-                result += c;
-                break;
-            default:
-                result += c;
-                break;
-        }
-    }
-    result += "$";
-    return result;
-}
-
-namespace TissDB {
-namespace Query {
-
-// --- Helper function for LIKE to regex conversion ---
-std::string like_to_regex(std::string pattern) {
-    std::string result = "^";
-    for (char c : pattern) {
-        switch (c) {
-            case '%':
-                result += ".*";
-                break;
-            case '_':
-                result += ".";
-                break;
-            // Escape special regex characters
-            case '.': case '*': case '+': case '?': case '^':
-            case '$': case '(': case ')': case '[': case ']':
-            case '{': case '}': case '|': case '\\':
-                result += '\\';
-                result += c;
-                break;
-            default:
-                result += c;
-                break;
-        }
-    }
-    result += "$";
-    return result;
-}
-
-// --- Helper functions ---
-
-// Evaluate an expression against a document
-bool evaluate_expression(const Expression& expr, const Document& doc) {
-
-    if (const auto* logical_expr_ptr = std::get_if<std::unique_ptr<LogicalExpression>>(&expr)) {
-        const auto& logical_expr = *logical_expr_ptr;
-        if (logical_expr->op == "AND") {
-            return evaluate_expression(logical_expr->left, doc) && evaluate_expression(logical_expr->right, doc);
-        } else if (logical_expr->op == "OR") {
-            return evaluate_expression(logical_expr->left, doc) || evaluate_expression(logical_expr->right, doc);
-        }
-    } else if (const auto* binary_expr_ptr = std::get_if<std::unique_ptr<BinaryExpression>>(&expr)) {
-        const auto& binary_expr = *binary_expr_ptr;
-        const auto* left_ident = std::get_if<Identifier>(&binary_expr->left);
-        const auto* right_literal = std::get_if<Literal>(&binary_expr->right);
-
-        if (left_ident && right_literal) {
-            for (const auto& elem : doc.elements) {
-                if (elem.key == left_ident->name) {
-                    if (auto* str_val = std::get_if<std::string>(&elem.value)) {
-                        if (auto* lit_val = std::get_if<std::string>(right_literal)) {
-                            if (binary_expr->op == "=") return *str_val == *lit_val;
-                            if (binary_expr->op == "!=") return *str_val != *lit_val;
-                            if (binary_expr->op == "LIKE") {
-                                std::regex re(like_to_regex(*lit_val));
-                                return std::regex_match(*str_val, re);
-                            }
-                        }
-                    } else if (auto* num_val = std::get_if<double>(&elem.value)) {
-                        if (auto* lit_val = std::get_if<double>(right_literal)) {
-                            if (binary_expr->op == "=") return *num_val == *lit_val;
-                            if (binary_expr->op == "!=") return *num_val != *lit_val;
-                            if (binary_expr->op == "<") return *num_val < *lit_val;
-                            if (binary_expr->op == ">") return *num_val > *lit_val;
-                            if (binary_expr->op == "<=") return *num_val <= *lit_val;
-                            if (binary_expr->op == ">=") return *num_val >= *lit_val;
-                        }
-                    }
-                }
-            }
-        }
-    }
-    return false;
-}
-
-// --- Aggregation Helper ---
-
-struct AggregateResult {
-    double sum = 0;
-    double count = 0;
-    double sum_sq = 0;
-    std::optional<double> min;
-    std::optional<double> max;
-};
-
-void process_aggregation(std::map<std::string, AggregateResult>& results_map, const std::string& result_key, const Document& doc, const AggregateFunction& agg_func) {
-    // Handle COUNT(*) case where field_name can be "*"
-    if (agg_func.field_name == "*") {
-        if (agg_func.function_name == "COUNT") {
-            results_map[result_key].count++;
-        }
-        return;
-    }
-
-    for (const auto& elem : doc.elements) {
-        if (elem.key == agg_func.field_name) {
-            if (auto* num_val = std::get_if<double>(&elem.value)) {
-                auto& result = results_map[result_key]; // Get reference to the result for this key
-
-                if (agg_func.function_name == "SUM" || agg_func.function_name == "AVG" || agg_func.function_name == "STDDEV") {
-                    result.sum += *num_val;
-                    result.sum_sq += (*num_val) * (*num_val);
-                }
-                if (agg_func.function_name == "COUNT" || agg_func.function_name == "AVG" || agg_func.function_name == "STDDEV") {
-                    result.count++;
-                }
-                if (agg_func.function_name == "MIN") {
-                    if (!result.min.has_value() || *num_val < result.min.value()) {
-                        result.min = *num_val;
-                    }
-                }
-                if (agg_func.function_name == "MAX") {
-                    if (!result.max.has_value() || *num_val > result.max.value()) {
-                        result.max = *num_val;
-                    }
-                }
-            }
-        }
-    }
-}
-
-// Helper function to combine two documents for a join result
-Document combine_documents(const Document& doc1, const Document& doc2) {
-    Document combined_doc;
-    // Generate a new ID for the combined document (simple concatenation for now)
-    combined_doc.id = doc1.id + "_" + doc2.id;
-
-    // Add all elements from doc1
-    for (const auto& elem : doc1.elements) {
-        combined_doc.elements.push_back(elem);
-    }
-    // Add all elements from doc2
-    for (const auto& elem : doc2.elements) {
-        // Avoid duplicate keys if both documents have the same field name
-        // For a proper join, this would involve aliasing or more sophisticated merging
-        bool found = false;
-        for (const auto& existing_elem : combined_doc.elements) {
-            if (existing_elem.key == elem.key) {
-                found = true;
-                break;
-            }
-        }
-        if (!found) {
-            combined_doc.elements.push_back(elem);
-        }
-    }
-    return combined_doc;
-}
-
-// --- NEW HELPER FUNCTION ---
-// Extracts all simple equality conditions (field = 'value') from a WHERE clause.
-void extract_equality_conditions(const Expression& expr, std::map<std::string, std::string>& conditions) {
-    if (const auto* logical_expr_ptr = std::get_if<std::unique_ptr<LogicalExpression>>(&expr)) {
-        const auto& logical_expr = *logical_expr_ptr;
-        // We can only use indexes for AND'd conditions.
-        if (logical_expr->op == "AND") {
-            extract_equality_conditions(logical_expr->left, conditions);
-            extract_equality_conditions(logical_expr->right, conditions);
-        }
-    } else if (const auto* binary_expr_ptr = std::get_if<std::unique_ptr<BinaryExpression>>(&expr)) {
-        const auto& binary_expr = *binary_expr_ptr;
-        if (binary_expr->op == "=") {
-            const auto* left_ident = std::get_if<Identifier>(&binary_expr->left);
-            const auto* right_literal = std::get_if<Literal>(&binary_expr->right);
-            if (left_ident && right_literal) {
-                if (const auto* str_lit = std::get_if<std::string>(right_literal)) {
-                    conditions[left_ident->name] = *str_lit;
-                }
-                // Note: This could be extended to handle numbers, bools etc.
-            }
-        }
->>>>>>> 5353d130
     }
     else if (auto* insert_stmt = std::get_if<InsertStatement>(&ast)) {
         Document new_doc;
