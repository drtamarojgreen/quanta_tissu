#include "executor.h"
#include <stdexcept>
#include <iostream>
#include <sstream>
#include <map>
#include <functional>
#include <cmath>
#include <algorithm> // For std::find_if
#include <chrono>
#include <random>
#include <regex>

// Required for the executor to interact with storage
#include "../storage/lsm_tree.h"

// --- Helper function for LIKE to regex conversion ---
std::string like_to_regex(std::string pattern) {
    std::string result = "^";
    for (char c : pattern) {
        switch (c) {
            case '%':
                result += ".*";
                break;
            case '_':
                result += ".";
                break;
            // Escape special regex characters
            case '.': case '*': case '+': case '?': case '^':
            case '
    if (const auto* logical_expr_ptr = std::get_if<std::unique_ptr<LogicalExpression>>(&expr)) {
        const auto& logical_expr = *logical_expr_ptr;
        if (logical_expr->op == "AND") {
            return evaluate_expression(logical_expr->left, doc) && evaluate_expression(logical_expr->right, doc);
        } else if (logical_expr->op == "OR") {
            return evaluate_expression(logical_expr->left, doc) || evaluate_expression(logical_expr->right, doc);
        }
    } else if (const auto* binary_expr_ptr = std::get_if<std::unique_ptr<BinaryExpression>>(&expr)) {
        const auto& binary_expr = *binary_expr_ptr;
        const auto* left_ident = std::get_if<Identifier>(&binary_expr->left);
        const auto* right_literal = std::get_if<Literal>(&binary_expr->right);

        if (left_ident && right_literal) {
            for (const auto& elem : doc.elements) {
                if (elem.key == left_ident->name) {
                    if (auto* str_val = std::get_if<std::string>(&elem.value)) {
                        if (auto* lit_val = std::get_if<std::string>(right_literal)) {
                            if (binary_expr->op == "=") return *str_val == *lit_val;
                            if (binary_expr->op == "!=") return *str_val != *lit_val;
                            if (binary_expr->op == "LIKE") {
                                std::regex re(like_to_regex(*lit_val));
                                return std::regex_match(*str_val, re);
                            }
                        }
                    } else if (auto* num_val = std::get_if<double>(&elem.value)) {
                        if (auto* lit_val = std::get_if<double>(right_literal)) {
                            if (binary_expr->op == "=") return *num_val == *lit_val;
                            if (binary_expr->op == "!=") return *num_val != *lit_val;
                            if (binary_expr->op == "<") return *num_val < *lit_val;
                            if (binary_expr->op == ">") return *num_val > *lit_val;
                            if (binary_expr->op == "<=") return *num_val <= *lit_val;
                            if (binary_expr->op == ">=") return *num_val >= *lit_val;
                        }
                    }
                }
            }
        }
    }
    return false;
}

// --- Aggregation Helper ---

struct AggregateResult {
    double sum = 0;
    double count = 0;
    double sum_sq = 0;
    std::optional<double> min;
    std::optional<double> max;
};

void process_aggregation(std::map<std::string, AggregateResult>& results_map, const std::string& result_key, const Document& doc, const AggregateFunction& agg_func) {
    // Handle COUNT(*) case where field_name can be "*"
    if (agg_func.field_name == "*") {
        if (agg_func.function_name == "COUNT") {
            results_map[result_key].count++;
        }
        return;
    }

    for (const auto& elem : doc.elements) {
        if (elem.key == agg_func.field_name) {
            if (auto* num_val = std::get_if<double>(&elem.value)) {
                auto& result = results_map[result_key]; // Get reference to the result for this key

                if (agg_func.function_name == "SUM" || agg_func.function_name == "AVG" || agg_func.function_name == "STDDEV") {
                    result.sum += *num_val;
                    result.sum_sq += (*num_val) * (*num_val);
                }
                if (agg_func.function_name == "COUNT" || agg_func.function_name == "AVG" || agg_func.function_name == "STDDEV") {
                    result.count++;
                }
                if (agg_func.function_name == "MIN") {
                    if (!result.min.has_value() || *num_val < result.min.value()) {
                        result.min = *num_val;
                    }
                }
                if (agg_func.function_name == "MAX") {
                    if (!result.max.has_value() || *num_val > result.max.value()) {
                        result.max = *num_val;
                    }
                }
            }
        }
    }
}

// --- NEW HELPER FUNCTION ---
// Extracts all simple equality conditions (field = 'value') from a WHERE clause.
void process_aggregation(std::map<std::string, AggregateResult>& results_map, const std::string& result_key, const Document& doc, const AggregateFunction& agg_func) {
    // Handle COUNT(*) case where field_name can be "*"
    if (agg_func.field_name == "*") {
        if (agg_func.function_name == "COUNT") {
            results_map[result_key].count++;
        }
        return;
    }

    for (const auto& elem : doc.elements) {
        if (elem.key == agg_func.field_name) {
            if (auto* num_val = std::get_if<double>(&elem.value)) {
                auto& result = results_map[result_key]; // Get reference to the result for this key

                if (agg_func.function_name == "SUM" || agg_func.function_name == "AVG" || agg_func.function_name == "STDDEV") {
                    result.sum += *num_val;
                    result.sum_sq += (*num_val) * (*num_val);
                }
                if (agg_func.function_name == "COUNT" || agg_func.function_name == "AVG" || agg_func.function_name == "STDDEV") {
                    result.count++;
                }
                if (agg_func.function_name == "MIN") {
                    if (!result.min.has_value() || *num_val < result.min.value()) {
                        result.min = *num_val;
                    }
                }
                if (agg_func.function_name == "MAX") {
                    if (!result.max.has_value() || *num_val > result.max.value()) {
                        result.max = *num_val;
                    }
                }
            }
        }
    }
}

// Helper function to combine two documents for a join result
Document combine_documents(const Document& doc1, const Document& doc2) {
    Document combined_doc;
    // Generate a new ID for the combined document (simple concatenation for now)
    combined_doc.id = doc1.id + "_" + doc2.id;

    // Add all elements from doc1
    for (const auto& elem : doc1.elements) {
        combined_doc.elements.push_back(elem);
    }
    // Add all elements from doc2
    for (const auto& elem : doc2.elements) {
        // Avoid duplicate keys if both documents have the same field name
        // For a proper join, this would involve aliasing or more sophisticated merging
        bool found = false;
        for (const auto& existing_elem : combined_doc.elements) {
            if (existing_elem.key == elem.key) {
                found = true;
                break;
            }
        }
        if (!found) {
            combined_doc.elements.push_back(elem);
        }
    }
    return combined_doc;
}

// --- NEW HELPER FUNCTION ---
// Extracts all simple equality conditions (field = 'value') from a WHERE clause.
void extract_equality_conditions(const Expression& expr, std::map<std::string, std::string>& conditions) {
    if (const auto* logical_expr_ptr = std::get_if<std::unique_ptr<LogicalExpression>>(&expr)) {
        const auto& logical_expr = *logical_expr_ptr;
        // We can only use indexes for AND'd conditions.
        if (logical_expr->op == "AND") {
            extract_equality_conditions(logical_expr->left, conditions);
            extract_equality_conditions(logical_expr->right, conditions);
        }
    } else if (const auto* binary_expr_ptr = std::get_if<std::unique_ptr<BinaryExpression>>(&expr)) {
        const auto& binary_expr = *binary_expr_ptr;
        if (binary_expr->op == "=") {
            const auto* left_ident = std::get_if<Identifier>(&binary_expr->left);
            const auto* right_literal = std::get_if<Literal>(&binary_expr->right);
            if (left_ident && right_literal) {
                if (const auto* str_lit = std::get_if<std::string>(right_literal)) {
                    conditions[left_ident->name] = *str_lit;
                }
                // Note: This could be extended to handle numbers, bools etc.
            }
        }
    }
}




// --- Executor ---

Executor::Executor(Storage::LSMTree& storage) : storage_engine(storage) {}

QueryResult Executor::execute(const AST& ast) {
    if (auto* select_stmt = std::get_if<SelectStatement>(&ast)) {
        // --- UNION Operation ---
        if (select_stmt->union_clause) {
            const auto& union_clause = select_stmt->union_clause.value();
            // Recursively execute the left and right select statements
            QueryResult left_result = execute(*union_clause.left_select);
            QueryResult right_result = execute(*union_clause.right_select);

            std::vector<Document> unioned_docs = left_result; // QueryResult is already std::vector<Document>

            // Add documents from the right result
            for (const auto& doc : right_result) {
                unioned_docs.push_back(doc);
            }

            if (!union_clause.all) { // If UNION DISTINCT
                // Remove duplicates
                // This requires a way to compare documents for equality.
                // For simplicity, let's assume documents are equal if their IDs are equal for now.
                // A more robust solution would compare all elements.
                std::sort(unioned_docs.begin(), unioned_docs.end(), [](const Document& a, const Document& b) {
                    return a.id < b.id; // Sort by ID to bring duplicates together
                });
                unioned_docs.erase(std::unique(unioned_docs.begin(), unioned_docs.end(), [](const Document& a, const Document& b) {
                    return a.id == b.id; // Remove duplicates based on ID
                }), unioned_docs.end());
            }
            return {unioned_docs};
        }

        std::vector<Document> result_docs;
        std::vector<std::string> doc_ids_from_index;
        bool index_used = false;

        // --- NEW Index Selection Logic ---
        if (select_stmt->where_clause) {
            // 1. Extract all potential fields for indexing from the WHERE clause.
            std::map<std::string, std::string> conditions;
            extract_equality_conditions(*select_stmt->where_clause, conditions);

            if (!conditions.empty()) {
                // 2. Get all available indexes for the collection.
                auto available_indexes = storage_engine.get_available_indexes(select_stmt->from_collection);

                // 3. Find the best index to use.
                std::vector<std::string> best_index_fields;
                for (const auto& index_fields : available_indexes) {
                    bool all_fields_present = true;
                    for (const auto& field : index_fields) {
                        if (conditions.find(field) == conditions.end()) {
                            all_fields_present = false;
                            break;
                        }
                    }

                    if (all_fields_present) {
                        // This index is a candidate. Is it better than the current best?
                        // "Better" means it has more fields.
                        if (index_fields.size() > best_index_fields.size()) {
                            best_index_fields = index_fields;
                        }
                    }
                }

                // 4. If we found a suitable index, use it.
                if (!best_index_fields.empty()) {
                    std::vector<std::string> values;
                    for (const auto& field : best_index_fields) {
                        values.push_back(conditions.at(field));
                    }

                    doc_ids_from_index = storage_engine.find_by_index(select_stmt->from_collection, best_index_fields, values);
                    index_used = true;

                    std::stringstream ss;
                    for(size_t i = 0; i < best_index_fields.size(); ++i) {
                        ss << best_index_fields[i] << (i < best_index_fields.size() - 1 ? ", " : "");
                    }
                    std::cout << "Using compound index for query on fields: " << ss.str() << std::endl;
                }
            }
        }


        // --- Data retrieval ---
        std::vector<Document> all_docs;
        if (index_used) {
            for (const auto& doc_id : doc_ids_from_index) {
                auto doc = storage_engine.get(select_stmt->from_collection, doc_id);
                if (doc) {
                    all_docs.push_back(**doc);
                }
            }
        } else {
            // Full scan if no index is used
            std::cout << "No suitable index found. Performing full collection scan." << std::endl;
            all_docs = storage_engine.scan(select_stmt->from_collection);
        }

        // --- Join Operation ---
        std::vector<Document> joined_docs;
        if (select_stmt->join_clause) {
            const auto& join_clause = select_stmt->join_clause.value();
            std::vector<Document> left_docs = all_docs; // Result of initial data retrieval
            std::vector<Document> right_docs = storage_engine.scan(join_clause.collection_name); // Scan right collection

            if (join_clause.type == JoinType::INNER) {
                for (const auto& left_doc : left_docs) {
                    for (const auto& right_doc : right_docs) {
                        // Evaluate the ON condition
                        if (evaluate_expression(join_clause.on_condition, combine_documents(left_doc, right_doc))) {
                            joined_docs.push_back(combine_documents(left_doc, right_doc));
                        }
                    }
                }
            }
            // For other join types (LEFT, RIGHT, FULL, CROSS), more complex logic would be needed
            // For now, only INNER JOIN is implemented.
            all_docs = joined_docs; // Update all_docs to be the result of the join
        }


        // --- Filtering ---
        std::vector<Document> filtered_docs;
        if (select_stmt->where_clause) {
            for (const auto& doc : all_docs) {
                if (evaluate_expression(*select_stmt->where_clause, doc)) {
                    filtered_docs.push_back(doc);
                }
            }
        } else {
            filtered_docs = all_docs;
        }


        // --- Aggregation and Grouping ---
        bool has_aggregate = false;
        for (const auto& field : select_stmt->fields) {
            if (std::holds_alternative<AggregateFunction>(field)) {
                has_aggregate = true;
                break;
            }
        }

        if (has_aggregate) {
            std::vector<Document> aggregated_docs;
            // Group documents if a GROUP BY clause exists
            if (!select_stmt->group_by_clause.empty()) {
                std::map<std::string, std::vector<Document>> grouped_docs;
                for (const auto& doc : filtered_docs) {
                    std::stringstream group_key_ss;
                    for (const auto& field_name : select_stmt->group_by_clause) {
                        for (const auto& elem : doc.elements) {
                            if (elem.key == field_name) {
                                if (auto* str_val = std::get_if<std::string>(&elem.value)) {
                                    group_key_ss << *str_val << "-";
                                } else if (auto* num_val = std::get_if<double>(&elem.value)) {
                                    group_key_ss << *num_val << "-";
                                }
                            }
                        }
                    }
                    grouped_docs[group_key_ss.str()].push_back(doc);
                }

                for (auto const& [group_key, docs] : grouped_docs) {
                    Document aggregated_doc;
                    aggregated_doc.id = group_key;
                    std::map<std::string, AggregateResult> group_results;

                    // Add group-by fields to the result document
                    if (!docs.empty()) {
                        const auto& first_doc = docs.front();
                        for (const auto& field_name : select_stmt->group_by_clause) {
                            for (const auto& elem : first_doc.elements) {
                                if (elem.key == field_name) {
                                    aggregated_doc.elements.push_back(elem);
                                    break;
                                }
                            }
                        }
                    }

                    // First, process all aggregations for the group
                    for (const auto& field : select_stmt->fields) {
                        if (auto* agg_func = std::get_if<AggregateFunction>(&field)) {
                            std::string result_key = agg_func->function_name + "(" + agg_func->field_name + ")";
                            for (const auto& doc : docs) {
                                process_aggregation(group_results, result_key, doc, *agg_func);
                            }
                        }
                    }

                    // Then, construct the final document from the results
                    for (const auto& field : select_stmt->fields) {
                        if (auto* agg_func = std::get_if<AggregateFunction>(&field)) {
                            std::string result_key = agg_func->function_name + "(" + agg_func->field_name + ")";
                            const auto& result = group_results.at(result_key);
                            if (agg_func->function_name == "SUM") aggregated_doc.elements.push_back({result_key, result.sum});
                            else if (agg_func->function_name == "AVG") aggregated_doc.elements.push_back({result_key, result.count > 0 ? result.sum / result.count : 0});
                            else if (agg_func->function_name == "COUNT") aggregated_doc.elements.push_back({result_key, result.count});
                            else if (agg_func->function_name == "MIN") aggregated_doc.elements.push_back({result_key, result.min.value_or(0)});
                            else if (agg_func->function_name == "MAX") aggregated_doc.elements.push_back({result_key, result.max.value_or(0)});
                        }
                    }
                    aggregated_docs.push_back(aggregated_doc);
                }
            } else { // Handle aggregation without GROUP BY
                Document aggregated_doc;
                aggregated_doc.id = "aggregate";
                std::map<std::string, AggregateResult> group_results;

                // First, process all aggregations for the full result set
                for (const auto& field : select_stmt->fields) {
                    if (auto* agg_func = std::get_if<AggregateFunction>(&field)) {
                         std::string result_key = agg_func->function_name + "(" + agg_func->field_name + ")";
                        for (const auto& doc : filtered_docs) {
                           process_aggregation(group_results, result_key, doc, *agg_func);
                        }
                    }
                }

                // Then, construct the final document from the results
                for (const auto& field : select_stmt->fields) {
                    if (auto* agg_func = std::get_if<AggregateFunction>(&field)) {
                        std::string result_key = agg_func->function_name + "(" + agg_func->field_name + ")";
                        const auto& result = group_results.at(result_key);
                        if (agg_func->function_name == "SUM") aggregated_doc.elements.push_back({result_key, result.sum});
                        else if (agg_func->function_name == "AVG") aggregated_doc.elements.push_back({result_key, result.count > 0 ? result.sum / result.count : 0});
                        else if (agg_func->function_name == "COUNT") aggregated_doc.elements.push_back({result_key, result.count});
                        else if (agg_func->function_name == "MIN") aggregated_doc.elements.push_back({result_key, result.min.value_or(0)});
                        else if (agg_func->function_name == "MAX") aggregated_doc.elements.push_back({result_key, result.max.value_or(0)});
                        else if (agg_func->function_name == "STDDEV") {
                            if (result.count > 0) {
                                double mean = result.sum / result.count;
                                double variance = (result.sum_sq / result.count) - (mean * mean);
                                aggregated_doc.elements.push_back({result_key, sqrt(variance)});
                            } else {
                                aggregated_doc.elements.push_back({result_key, 0.0});
                            }
                        }
                    }
                }
                aggregated_docs.push_back(aggregated_doc);
            }
            return {aggregated_docs}; // Return QueryResult containing aggregated_docs
        }

        // --- Projection ---
        bool select_all = false;
        if (!select_stmt->fields.empty()) {
            if (auto* field_str = std::get_if<std::string>(&select_stmt->fields[0])) {
                if (*field_str == "*") {
                    select_all = true;
                }
            }
        }

        if (select_all) {
            return {filtered_docs};
        } else {
            std::vector<Document> projected_docs;
            for (const auto& doc : filtered_docs) {
                Document projected_doc;
                projected_doc.id = doc.id;
                for (const auto& field_variant : select_stmt->fields) {
                     if (auto* ident_str = std::get_if<std::string>(&field_variant)) {
                        for (const auto& elem : doc.elements) {
                            if (elem.key == *ident_str) {
                                projected_doc.elements.push_back(elem);
                            }
                        }
                    }
                }
                projected_docs.push_back(projected_doc);
            }
            return {projected_docs};
        }

    } else if (auto* update_stmt = std::get_if<UpdateStatement>(&ast)) {
        auto all_docs = storage_engine.scan(update_stmt->collection_name);
        int updated_count = 0;

        for (auto& doc : all_docs) {
            bool should_update = false;
            if (update_stmt->where_clause) {
                if (evaluate_expression(*update_stmt->where_clause, doc)) {
                    should_update = true;
                }
            } else {
                should_update = true; // No WHERE clause, update all documents
            }

            if (should_update) {
                for (const auto& set_pair : update_stmt->set_clause) {
                    const std::string& field_to_update = set_pair.first;
                    const Literal& new_value = set_pair.second;

                    auto it = std::find_if(doc.elements.begin(), doc.elements.end(),
                                           [&](const Element& elem) { return elem.key == field_to_update; });

                    if (it != doc.elements.end()) {
                        // Field exists, update it
                        if (const auto* str_val = std::get_if<std::string>(&new_value)) {
                            it->value = *str_val;
                        } else if (const auto* num_val = std::get_if<double>(&new_value)) {
                            it->value = *num_val;
                        }
                    } else {
                        // Field does not exist, add it
                        if (const auto* str_val = std::get_if<std::string>(&new_value)) {
                            doc.elements.push_back({field_to_update, *str_val});
                        } else if (const auto* num_val = std::get_if<double>(&new_value)) {
                            doc.elements.push_back({field_to_update, *num_val});
                        }
                    }
                }
                storage_engine.put(update_stmt->collection_name, doc.id, doc);
                updated_count++;
            }
        }

        Document result_doc;
        result_doc.id = "summary";
        result_doc.elements.push_back({"updated_count", (double)updated_count});
        return {result_doc};

    } else if (auto* delete_stmt = std::get_if<DeleteStatement>(&ast)) {
        auto all_docs = storage_engine.scan(delete_stmt->collection_name);
        int deleted_count = 0;

        for (const auto& doc : all_docs) {
            bool should_delete = false;
            if (delete_stmt->where_clause) {
                if (evaluate_expression(*delete_stmt->where_clause, doc)) {
                    should_delete = true;
                }
            } else {
                should_delete = true; // No WHERE clause, delete all documents
            }

            if (should_delete) {
                storage_engine.del(delete_stmt->collection_name, doc.id);
                deleted_count++;
            }
        }

        Document result_doc;
        result_doc.id = "summary";
        result_doc.elements.push_back({"deleted_count", (double)deleted_count});
        return {result_doc};
    } else if (auto* insert_stmt = std::get_if<InsertStatement>(&ast)) {
        Document new_doc;

        // Generate a somewhat unique key. This is not robust.
        unsigned seed = std::chrono::high_resolution_clock::now().time_since_epoch().count();
        std::mt19937 gen(seed);
        std::uniform_int_distribution<long long> distrib;
        new_doc.id = std::to_string(distrib(gen));


        if (insert_stmt->columns.size() != insert_stmt->values.size()) {
            throw std::runtime_error("Column count does not match value count.");
        }

        for (size_t i = 0; i < insert_stmt->columns.size(); ++i) {
            const auto& col_name = insert_stmt->columns[i];
            const auto& value = insert_stmt->values[i];
            new_doc.elements.push_back({col_name, value});
        }

        storage_engine.put(insert_stmt->collection_name, new_doc.id, new_doc);

        Document result_doc;
        result_doc.id = "summary";
        result_doc.elements.push_back({"inserted_count", 1.0});
        result_doc.elements.push_back({"inserted_id", new_doc.id});
        return {result_doc};
    }
    return {};
}


} // namespace Query
} // namespace TissDB: case '(': case ')': case '[': case ']':
            case '{': case '}': case '|': case '\':
                result += '\\';
                result += c;
                break;
            default:
                result += c;
                break;
        }
    }
    result += "$";
    return result;
}

namespace TissDB {
namespace Query {

// --- Helper function for LIKE to regex conversion ---
std::string like_to_regex(std::string pattern) {
    std::string result = "^";
    for (char c : pattern) {
        switch (c) {
            case '%':
                result += ".*";
                break;
            case '_':
                result += ".";
                break;
            // Escape special regex characters
            case '.': case '*': case '+': case '?': case '^':
            case '$': case '(': case ')': case '[': case ']':
            case '{': case '}': case '|': case '\\':
                result += '\\';
                result += c;
                break;
            default:
                result += c;
                break;
        }
    }
    result += "$";
    return result;
}

// --- Helper functions ---

// Evaluate an expression against a document
bool evaluate_expression(const Expression& expr, const Document& doc) {

    if (const auto* logical_expr_ptr = std::get_if<std::unique_ptr<LogicalExpression>>(&expr)) {
        const auto& logical_expr = *logical_expr_ptr;
        if (logical_expr->op == "AND") {
            return evaluate_expression(logical_expr->left, doc) && evaluate_expression(logical_expr->right, doc);
        } else if (logical_expr->op == "OR") {
            return evaluate_expression(logical_expr->left, doc) || evaluate_expression(logical_expr->right, doc);
        }
    } else if (const auto* binary_expr_ptr = std::get_if<std::unique_ptr<BinaryExpression>>(&expr)) {
        const auto& binary_expr = *binary_expr_ptr;
        const auto* left_ident = std::get_if<Identifier>(&binary_expr->left);
        const auto* right_literal = std::get_if<Literal>(&binary_expr->right);

        if (left_ident && right_literal) {
            for (const auto& elem : doc.elements) {
                if (elem.key == left_ident->name) {
                    if (auto* str_val = std::get_if<std::string>(&elem.value)) {
                        if (auto* lit_val = std::get_if<std::string>(right_literal)) {
                            if (binary_expr->op == "=") return *str_val == *lit_val;
                            if (binary_expr->op == "!=") return *str_val != *lit_val;
                            if (binary_expr->op == "LIKE") {
                                std::regex re(like_to_regex(*lit_val));
                                return std::regex_match(*str_val, re);
                            }
                        }
                    } else if (auto* num_val = std::get_if<double>(&elem.value)) {
                        if (auto* lit_val = std::get_if<double>(right_literal)) {
                            if (binary_expr->op == "=") return *num_val == *lit_val;
                            if (binary_expr->op == "!=") return *num_val != *lit_val;
                            if (binary_expr->op == "<") return *num_val < *lit_val;
                            if (binary_expr->op == ">") return *num_val > *lit_val;
                            if (binary_expr->op == "<=") return *num_val <= *lit_val;
                            if (binary_expr->op == ">=") return *num_val >= *lit_val;
                        }
                    }
                }
            }
        }
    }
    return false;
}

// --- Aggregation Helper ---

struct AggregateResult {
    double sum = 0;
    double count = 0;
    double sum_sq = 0;
    std::optional<double> min;
    std::optional<double> max;
};

void process_aggregation(std::map<std::string, AggregateResult>& results_map, const std::string& result_key, const Document& doc, const AggregateFunction& agg_func) {
    // Handle COUNT(*) case where field_name can be "*"
    if (agg_func.field_name == "*") {
        if (agg_func.function_name == "COUNT") {
            results_map[result_key].count++;
        }
        return;
    }

    for (const auto& elem : doc.elements) {
        if (elem.key == agg_func.field_name) {
            if (auto* num_val = std::get_if<double>(&elem.value)) {
                auto& result = results_map[result_key]; // Get reference to the result for this key

                if (agg_func.function_name == "SUM" || agg_func.function_name == "AVG" || agg_func.function_name == "STDDEV") {
                    result.sum += *num_val;
                    result.sum_sq += (*num_val) * (*num_val);
                }
                if (agg_func.function_name == "COUNT" || agg_func.function_name == "AVG" || agg_func.function_name == "STDDEV") {
                    result.count++;
                }
                if (agg_func.function_name == "MIN") {
                    if (!result.min.has_value() || *num_val < result.min.value()) {
                        result.min = *num_val;
                    }
                }
                if (agg_func.function_name == "MAX") {
                    if (!result.max.has_value() || *num_val > result.max.value()) {
                        result.max = *num_val;
                    }
                }
            }
        }
    }
}

// Helper function to combine two documents for a join result
Document combine_documents(const Document& doc1, const Document& doc2) {
    Document combined_doc;
    // Generate a new ID for the combined document (simple concatenation for now)
    combined_doc.id = doc1.id + "_" + doc2.id;

    // Add all elements from doc1
    for (const auto& elem : doc1.elements) {
        combined_doc.elements.push_back(elem);
    }
    // Add all elements from doc2
    for (const auto& elem : doc2.elements) {
        // Avoid duplicate keys if both documents have the same field name
        // For a proper join, this would involve aliasing or more sophisticated merging
        bool found = false;
        for (const auto& existing_elem : combined_doc.elements) {
            if (existing_elem.key == elem.key) {
                found = true;
                break;
            }
        }
        if (!found) {
            combined_doc.elements.push_back(elem);
        }
    }
    return combined_doc;
}

// --- NEW HELPER FUNCTION ---
// Extracts all simple equality conditions (field = 'value') from a WHERE clause.
void extract_equality_conditions(const Expression& expr, std::map<std::string, std::string>& conditions) {
    if (const auto* logical_expr_ptr = std::get_if<std::unique_ptr<LogicalExpression>>(&expr)) {
        const auto& logical_expr = *logical_expr_ptr;
        // We can only use indexes for AND'd conditions.
        if (logical_expr->op == "AND") {
            extract_equality_conditions(logical_expr->left, conditions);
            extract_equality_conditions(logical_expr->right, conditions);
        }
    } else if (const auto* binary_expr_ptr = std::get_if<std::unique_ptr<BinaryExpression>>(&expr)) {
        const auto& binary_expr = *binary_expr_ptr;
        if (binary_expr->op == "=") {
            const auto* left_ident = std::get_if<Identifier>(&binary_expr->left);
            const auto* right_literal = std::get_if<Literal>(&binary_expr->right);
            if (left_ident && right_literal) {
                if (const auto* str_lit = std::get_if<std::string>(right_literal)) {
                    conditions[left_ident->name] = *str_lit;
                }
                // Note: This could be extended to handle numbers, bools etc.
            }
        }
    }
}

<<<<<<< HEAD
=======



>>>>>>> da579a79
// --- Executor ---

Executor::Executor(Storage::LSMTree& storage) : storage_engine(storage) {}

QueryResult Executor::execute(AST ast) {
    if (auto* select_stmt = std::get_if<SelectStatement>(&ast)) {
        // --- UNION Operation ---
        if (select_stmt->union_clause) {
            // When we have a union, we need to move the sub-queries out
            // because they contain unique_ptrs and cannot be copied.
            // This is why the top-level AST is taken by value.
            UnionClause union_clause = std::move(select_stmt->union_clause.value());

            QueryResult left_result = execute(AST(std::move(*union_clause.left_select)));
            QueryResult right_result = execute(AST(std::move(*union_clause.right_select)));

            std::vector<Document> unioned_docs = left_result; // QueryResult is already std::vector<Document>

            // Add documents from the right result
            for (const auto& doc : right_result) {
                unioned_docs.push_back(doc);
            }

            if (!union_clause.all) { // If UNION DISTINCT
                // Remove duplicates
                // This requires a way to compare documents for equality.
                // For simplicity, let's assume documents are equal if their IDs are equal for now.
                // A more robust solution would compare all elements.
                std::sort(unioned_docs.begin(), unioned_docs.end(), [](const Document& a, const Document& b) {
                    return a.id < b.id; // Sort by ID to bring duplicates together
                });
                unioned_docs.erase(std::unique(unioned_docs.begin(), unioned_docs.end(), [](const Document& a, const Document& b) {
                    return a.id == b.id; // Remove duplicates based on ID
                }), unioned_docs.end());
            }
            return {unioned_docs};
        }

        std::vector<Document> result_docs;
        std::vector<std::string> doc_ids_from_index;
        bool index_used = false;

        // --- NEW Index Selection Logic ---
        if (select_stmt->where_clause) {
            // 1. Extract all potential fields for indexing from the WHERE clause.
            std::map<std::string, std::string> conditions;
            extract_equality_conditions(*select_stmt->where_clause, conditions);

            if (!conditions.empty()) {
                // 2. Get all available indexes for the collection.
                auto available_indexes = storage_engine.get_available_indexes(select_stmt->from_collection);

                // 3. Find the best index to use.
                std::vector<std::string> best_index_fields;
                for (const auto& index_fields : available_indexes) {
                    bool all_fields_present = true;
                    for (const auto& field : index_fields) {
                        if (conditions.find(field) == conditions.end()) {
                            all_fields_present = false;
                            break;
                        }
                    }

                    if (all_fields_present) {
                        // This index is a candidate. Is it better than the current best?
                        // "Better" means it has more fields.
                        if (index_fields.size() > best_index_fields.size()) {
                            best_index_fields = index_fields;
                        }
                    }
                }

                // 4. If we found a suitable index, use it.
                if (!best_index_fields.empty()) {
                    std::vector<std::string> values;
                    for (const auto& field : best_index_fields) {
                        values.push_back(conditions.at(field));
                    }

                    doc_ids_from_index = storage_engine.find_by_index(select_stmt->from_collection, best_index_fields, values);
                    index_used = true;

                    std::stringstream ss;
                    for(size_t i = 0; i < best_index_fields.size(); ++i) {
                        ss << best_index_fields[i] << (i < best_index_fields.size() - 1 ? ", " : "");
                    }
                    std::cout << "Using compound index for query on fields: " << ss.str() << std::endl;
                }
            }
        }


        // --- Data retrieval ---
        std::vector<Document> all_docs;
        if (index_used) {
            for (const auto& doc_id : doc_ids_from_index) {
                auto doc = storage_engine.get(select_stmt->from_collection, doc_id);
                if (doc) {
                    all_docs.push_back(**doc);
                }
            }
        } else {
            // Full scan if no index is used
            std::cout << "No suitable index found. Performing full collection scan." << std::endl;
            all_docs = storage_engine.scan(select_stmt->from_collection);
        }

        // --- Join Operation ---
        std::vector<Document> joined_docs;
        if (select_stmt->join_clause) {
            const auto& join_clause = select_stmt->join_clause.value();
            std::vector<Document> left_docs = all_docs; // Result of initial data retrieval
            std::vector<Document> right_docs = storage_engine.scan(join_clause.collection_name); // Scan right collection

            if (join_clause.type == JoinType::INNER) {
                for (const auto& left_doc : left_docs) {
                    for (const auto& right_doc : right_docs) {
                        // Evaluate the ON condition
                        if (evaluate_expression(join_clause.on_condition, combine_documents(left_doc, right_doc))) {
                            joined_docs.push_back(combine_documents(left_doc, right_doc));
                        }
                    }
                }
            }
            // For other join types (LEFT, RIGHT, FULL, CROSS), more complex logic would be needed
            // For now, only INNER JOIN is implemented.
            all_docs = joined_docs; // Update all_docs to be the result of the join
        }


        // --- Filtering ---
        std::vector<Document> filtered_docs;
        if (select_stmt->where_clause) {
            for (const auto& doc : all_docs) {
                if (evaluate_expression(*select_stmt->where_clause, doc)) {
                    filtered_docs.push_back(doc);
                }
            }
        } else {
            filtered_docs = all_docs;
        }


        // --- Aggregation and Grouping ---
        bool has_aggregate = false;
        for (const auto& field : select_stmt->fields) {
            if (std::holds_alternative<AggregateFunction>(field)) {
                has_aggregate = true;
                break;
            }
        }

        if (has_aggregate) {
            std::vector<Document> aggregated_docs;
            // Group documents if a GROUP BY clause exists
            if (!select_stmt->group_by_clause.empty()) {
                std::map<std::string, std::vector<Document>> grouped_docs;
                for (const auto& doc : filtered_docs) {
                    std::stringstream group_key_ss;
                    for (const auto& field_name : select_stmt->group_by_clause) {
                        for (const auto& elem : doc.elements) {
                            if (elem.key == field_name) {
                                if (auto* str_val = std::get_if<std::string>(&elem.value)) {
                                    group_key_ss << *str_val << "-";
                                } else if (auto* num_val = std::get_if<double>(&elem.value)) {
                                    group_key_ss << *num_val << "-";
                                }
                            }
                        }
                    }
                    grouped_docs[group_key_ss.str()].push_back(doc);
                }

                for (auto const& [group_key, docs] : grouped_docs) {
                    Document aggregated_doc;
                    aggregated_doc.id = group_key;
                    std::map<std::string, AggregateResult> group_results;

                    // Add group-by fields to the result document
                    if (!docs.empty()) {
                        const auto& first_doc = docs.front();
                        for (const auto& field_name : select_stmt->group_by_clause) {
                            for (const auto& elem : first_doc.elements) {
                                if (elem.key == field_name) {
                                    aggregated_doc.elements.push_back(elem);
                                    break;
                                }
                            }
                        }
                    }

                    // First, process all aggregations for the group
                    for (const auto& field : select_stmt->fields) {
                        if (auto* agg_func = std::get_if<AggregateFunction>(&field)) {
                            std::string result_key = agg_func->function_name + "(" + agg_func->field_name + ")";
                            for (const auto& doc : docs) {
                                process_aggregation(group_results, result_key, doc, *agg_func);
                            }
                        }
                    }

                    // Then, construct the final document from the results
                    for (const auto& field : select_stmt->fields) {
                        if (auto* agg_func = std::get_if<AggregateFunction>(&field)) {
                            std::string result_key = agg_func->function_name + "(" + agg_func->field_name + ")";
                            const auto& result = group_results.at(result_key);
                            if (agg_func->function_name == "SUM") aggregated_doc.elements.push_back({result_key, result.sum});
                            else if (agg_func->function_name == "AVG") aggregated_doc.elements.push_back({result_key, result.count > 0 ? result.sum / result.count : 0});
                            else if (agg_func->function_name == "COUNT") aggregated_doc.elements.push_back({result_key, result.count});
                            else if (agg_func->function_name == "MIN") aggregated_doc.elements.push_back({result_key, result.min.value_or(0)});
                            else if (agg_func->function_name == "MAX") aggregated_doc.elements.push_back({result_key, result.max.value_or(0)});
                        }
                    }
                    aggregated_docs.push_back(aggregated_doc);
                }
            } else { // Handle aggregation without GROUP BY
                Document aggregated_doc;
                aggregated_doc.id = "aggregate";
                std::map<std::string, AggregateResult> group_results;

                // First, process all aggregations for the full result set
                for (const auto& field : select_stmt->fields) {
                    if (auto* agg_func = std::get_if<AggregateFunction>(&field)) {
                         std::string result_key = agg_func->function_name + "(" + agg_func->field_name + ")";
                        for (const auto& doc : filtered_docs) {
                           process_aggregation(group_results, result_key, doc, *agg_func);
                        }
                    }
                }

                // Then, construct the final document from the results
                for (const auto& field : select_stmt->fields) {
                    if (auto* agg_func = std::get_if<AggregateFunction>(&field)) {
                        std::string result_key = agg_func->function_name + "(" + agg_func->field_name + ")";
                        const auto& result = group_results.at(result_key);
                        if (agg_func->function_name == "SUM") aggregated_doc.elements.push_back({result_key, result.sum});
                        else if (agg_func->function_name == "AVG") aggregated_doc.elements.push_back({result_key, result.count > 0 ? result.sum / result.count : 0});
                        else if (agg_func->function_name == "COUNT") aggregated_doc.elements.push_back({result_key, result.count});
                        else if (agg_func->function_name == "MIN") aggregated_doc.elements.push_back({result_key, result.min.value_or(0)});
                        else if (agg_func->function_name == "MAX") aggregated_doc.elements.push_back({result_key, result.max.value_or(0)});
                        else if (agg_func->function_name == "STDDEV") {
                            if (result.count > 0) {
                                double mean = result.sum / result.count;
                                double variance = (result.sum_sq / result.count) - (mean * mean);
                                aggregated_doc.elements.push_back({result_key, sqrt(variance)});
                            } else {
                                aggregated_doc.elements.push_back({result_key, 0.0});
                            }
                        }
                    }
                }
                aggregated_docs.push_back(aggregated_doc);
            }
            return {aggregated_docs}; // Return QueryResult containing aggregated_docs
        }

        // --- Projection ---
        bool select_all = false;
        if (!select_stmt->fields.empty()) {
            if (auto* field_str = std::get_if<std::string>(&select_stmt->fields[0])) {
                if (*field_str == "*") {
                    select_all = true;
                }
            }
        }

        if (select_all) {
            return {filtered_docs};
        } else {
            std::vector<Document> projected_docs;
            for (const auto& doc : filtered_docs) {
                Document projected_doc;
                projected_doc.id = doc.id;
                for (const auto& field_variant : select_stmt->fields) {
                     if (auto* ident_str = std::get_if<std::string>(&field_variant)) {
                        for (const auto& elem : doc.elements) {
                            if (elem.key == *ident_str) {
                                projected_doc.elements.push_back(elem);
                            }
                        }
                    }
                }
                projected_docs.push_back(projected_doc);
            }
            return {projected_docs};
        }

    } else if (auto* update_stmt = std::get_if<UpdateStatement>(&ast)) {
        auto all_docs = storage_engine.scan(update_stmt->collection_name);
        int updated_count = 0;

        for (auto& doc : all_docs) {
            bool should_update = false;
            if (update_stmt->where_clause) {
                if (evaluate_expression(*update_stmt->where_clause, doc)) {
                    should_update = true;
                }
            } else {
                should_update = true; // No WHERE clause, update all documents
            }

            if (should_update) {
                for (const auto& set_pair : update_stmt->set_clause) {
                    const std::string& field_to_update = set_pair.first;
                    const Literal& new_value = set_pair.second;

                    auto it = std::find_if(doc.elements.begin(), doc.elements.end(),
                                           [&](const Element& elem) { return elem.key == field_to_update; });

                    if (it != doc.elements.end()) {
                        // Field exists, update it
                        if (const auto* str_val = std::get_if<std::string>(&new_value)) {
                            it->value = *str_val;
                        } else if (const auto* num_val = std::get_if<double>(&new_value)) {
                            it->value = *num_val;
                        }
                    } else {
                        // Field does not exist, add it
                        if (const auto* str_val = std::get_if<std::string>(&new_value)) {
                            doc.elements.push_back({field_to_update, *str_val});
                        } else if (const auto* num_val = std::get_if<double>(&new_value)) {
                            doc.elements.push_back({field_to_update, *num_val});
                        }
                    }
                }
                storage_engine.put(update_stmt->collection_name, doc.id, doc);
                updated_count++;
            }
        }

        Document result_doc;
        result_doc.id = "summary";
        result_doc.elements.push_back({"updated_count", (double)updated_count});
        return {result_doc};

    } else if (auto* delete_stmt = std::get_if<DeleteStatement>(&ast)) {
        auto all_docs = storage_engine.scan(delete_stmt->collection_name);
        int deleted_count = 0;

        for (const auto& doc : all_docs) {
            bool should_delete = false;
            if (delete_stmt->where_clause) {
                if (evaluate_expression(*delete_stmt->where_clause, doc)) {
                    should_delete = true;
                }
            } else {
                should_delete = true; // No WHERE clause, delete all documents
            }

            if (should_delete) {
                storage_engine.del(delete_stmt->collection_name, doc.id);
                deleted_count++;
            }
        }

        Document result_doc;
        result_doc.id = "summary";
        result_doc.elements.push_back({"deleted_count", (double)deleted_count});
        return {result_doc};
    } else if (auto* insert_stmt = std::get_if<InsertStatement>(&ast)) {
        Document new_doc;

        // Generate a somewhat unique key. This is not robust.
        unsigned seed = std::chrono::high_resolution_clock::now().time_since_epoch().count();
        std::mt19937 gen(seed);
        std::uniform_int_distribution<long long> distrib;
        new_doc.id = std::to_string(distrib(gen));


        if (insert_stmt->columns.size() != insert_stmt->values.size()) {
            throw std::runtime_error("Column count does not match value count.");
        }

        for (size_t i = 0; i < insert_stmt->columns.size(); ++i) {
            const auto& col_name = insert_stmt->columns[i];
            const auto& value = insert_stmt->values[i];
            std::visit([&](auto&& arg) {
                new_doc.elements.push_back(Element{col_name, Value(arg)});
            }, value);
        }

        storage_engine.put(insert_stmt->collection_name, new_doc.id, new_doc);

        Document result_doc;
        result_doc.id = "summary";
        result_doc.elements.push_back({"inserted_count", 1.0});
        result_doc.elements.push_back({"inserted_id", new_doc.id});
        return {result_doc};
    }
    return {};
}


} // namespace Query
} // namespace TissDB<|MERGE_RESOLUTION|>--- conflicted
+++ resolved
@@ -786,12 +786,6 @@
     }
 }
 
-<<<<<<< HEAD
-=======
-
-
-
->>>>>>> da579a79
 // --- Executor ---
 
 Executor::Executor(Storage::LSMTree& storage) : storage_engine(storage) {}
