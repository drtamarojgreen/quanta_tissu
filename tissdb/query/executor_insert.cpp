#include "executor_insert.h"
#include <stdexcept>
#include <chrono>
#include <random>
#include <type_traits>

namespace TissDB {
namespace Query {

QueryResult execute_insert_statement(Storage::LSMTree& storage_engine, InsertStatement insert_stmt) {
    Document new_doc;

    unsigned seed = std::chrono::high_resolution_clock::now().time_since_epoch().count();
    std::mt19937 gen(seed);
    std::uniform_int_distribution<long long> distrib;
    new_doc.id = std::to_string(distrib(gen));

    if (insert_stmt.columns.size() != insert_stmt.values.size()) {
        throw std::runtime_error("Column count does not match value count.");
    }

    for (size_t i = 0; i < insert_stmt.columns.size(); ++i) {
        const auto& col_name = insert_stmt.columns[i];
        const auto& value = insert_stmt.values[i];
        Element new_element;
        new_element.key = col_name;
        std::visit([&new_element](auto&& arg) {
            using T = std::decay_t<decltype(arg)>;
<<<<<<< HEAD
            if constexpr (std::is_same_v<T, TissDB::Query::Null>) {
=======
            if constexpr (std::is_same_v<T, Null>) {
>>>>>>> 3b7cd297
                new_element.value = nullptr;
            } else {
                new_element.value = arg;
            }
        }, value);
        new_doc.elements.push_back(std::move(new_element));
    }

    storage_engine.put(insert_stmt.collection_name, new_doc.id, new_doc);

    Document result_doc;
    result_doc.id = "summary";
    result_doc.elements.push_back({"inserted_count", 1.0});
    result_doc.elements.push_back({"inserted_id", new_doc.id});
    return {result_doc};
}

} // namespace Query
} // namespace TissDB<|MERGE_RESOLUTION|>--- conflicted
+++ resolved
@@ -26,11 +26,7 @@
         new_element.key = col_name;
         std::visit([&new_element](auto&& arg) {
             using T = std::decay_t<decltype(arg)>;
-<<<<<<< HEAD
             if constexpr (std::is_same_v<T, TissDB::Query::Null>) {
-=======
-            if constexpr (std::is_same_v<T, Null>) {
->>>>>>> 3b7cd297
                 new_element.value = nullptr;
             } else {
                 new_element.value = arg;
