--- conflicted
+++ resolved
@@ -30,11 +30,7 @@
     void operator()(const DateTime& dt) const {
         ss << std::chrono::duration_cast<std::chrono::milliseconds>(dt.time_since_epoch()).count();
     }
-<<<<<<< HEAD
-    void operator()(const Timestamp& ts) const {
-=======
     void operator()(const TissDB::Timestamp& ts) const {
->>>>>>> f146eb01
         ss << ts.microseconds_since_epoch_utc;
     }
     void operator()(const BinaryData& /*bd*/) const {
