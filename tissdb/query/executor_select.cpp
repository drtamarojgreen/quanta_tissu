--- conflicted
+++ resolved
@@ -9,7 +9,6 @@
 namespace TissDB {
 namespace Query {
 
-<<<<<<< HEAD
 // Visitor for creating a string representation of a Value variant for group by keys.
 struct GroupKeyVisitor {
     std::stringstream& ss;
@@ -28,9 +27,6 @@
 };
 
 QueryResult execute_select_statement(Storage::LSMTree& storage_engine, const SelectStatement& select_stmt) {
-=======
-QueryResult execute_select_statement(Storage::LSMTree& storage_engine, SelectStatement select_stmt) {
->>>>>>> 0651cd37
     // --- UNION Operation ---
     if (select_stmt.union_clause) {
         // Recursively execute the left and right select statements
@@ -177,10 +173,8 @@
                 for (const auto& field_name : select_stmt.group_by_clause) {
                     for (const auto& elem : doc.elements) {
                         if (elem.key == field_name) {
-<<<<<<< HEAD
                             std::visit(GroupKeyVisitor{group_key_ss}, elem.value);
                             group_key_ss << "-";
-=======
                             auto key_serializer = [&group_key_ss](auto&& arg) {
                                 using T = std::decay_t<decltype(arg)>;
                                 if constexpr (std::is_same_v<T, std::string> || std::is_same_v<T, double> || std::is_same_v<T, bool>) {
@@ -195,7 +189,6 @@
                                 group_key_ss << "-";
                             };
                             std::visit(key_serializer, elem.value);
->>>>>>> 0651cd37
                         }
                     }
                 }
@@ -233,11 +226,7 @@
                         const auto& result = group_results.at(result_key);
                         if (agg_func->function_name == "SUM") aggregated_doc.elements.push_back(TissDB::Element{result_key, result.sum});
                         else if (agg_func->function_name == "AVG") aggregated_doc.elements.push_back(TissDB::Element{result_key, result.count > 0 ? result.sum / result.count : 0});
-<<<<<<< HEAD
                         else if (agg_func->function_name == "COUNT") aggregated_doc.elements.push_back(TissDB::Element{result_key, result.count});
-=======
-                        else if (agg_func->function_name == "COUNT") aggregated_doc.elements.push_back(TissDB::Element{result_key, static_cast<double>(result.count)});
->>>>>>> 0651cd37
                         else if (agg_func->function_name == "MIN") aggregated_doc.elements.push_back(TissDB::Element{result_key, result.min.value_or(0)});
                         else if (agg_func->function_name == "MAX") aggregated_doc.elements.push_back(TissDB::Element{result_key, result.max.value_or(0)});
                         else if (agg_func->function_name == "STDDEV") {
@@ -271,11 +260,7 @@
                     const auto& result = group_results.at(result_key);
                     if (agg_func->function_name == "SUM") aggregated_doc.elements.push_back(TissDB::Element{result_key, result.sum});
                     else if (agg_func->function_name == "AVG") aggregated_doc.elements.push_back(TissDB::Element{result_key, result.count > 0 ? result.sum / result.count : 0});
-<<<<<<< HEAD
                     else if (agg_func->function_name == "COUNT") aggregated_doc.elements.push_back(TissDB::Element{result_key, (double)result.count});
-=======
-                    else if (agg_func->function_name == "COUNT") aggregated_doc.elements.push_back(TissDB::Element{result_key, static_cast<double>(result.count)});
->>>>>>> 0651cd37
                     else if (agg_func->function_name == "MIN") aggregated_doc.elements.push_back(TissDB::Element{result_key, result.min.value_or(0)});
                     else if (agg_func->function_name == "MAX") aggregated_doc.elements.push_back(TissDB::Element{result_key, result.max.value_or(0)});
                     else if (agg_func->function_name == "STDDEV") {
