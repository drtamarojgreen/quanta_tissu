--- conflicted
+++ resolved
@@ -96,17 +96,10 @@
 
 // Implementation for Sort-Merge Join
 std::vector<Document> JoinAlgorithms::sortMergeJoin(
-<<<<<<< HEAD
     std::vector<Document> left_table,
     std::vector<Document> right_table,
     const std::string& left_join_key,
     const std::string& right_join_key
-=======
-    const std::vector<Document>& /*left_table*/,
-    const std::vector<Document>& /*right_table*/,
-    const std::string& /*left_join_key*/,
-    const std::string& /*right_join_key*/
->>>>>>> 140bd5f9
 ) {
     auto sort_comparator = [&](const std::string& key) {
         return [&](const Document& a, const Document& b) {
