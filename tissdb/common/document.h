--- conflicted
+++ resolved
@@ -64,25 +64,10 @@
     bool operator<(const Timestamp& other) const {
         return microseconds_since_epoch_utc < other.microseconds_since_epoch_utc;
     }
-<<<<<<< HEAD
-    bool operator!=(const Timestamp& other) const {
-        return microseconds_since_epoch_utc != other.microseconds_since_epoch_utc;
-    }
-    bool operator<=(const Timestamp& other) const {
-        return microseconds_since_epoch_utc <= other.microseconds_since_epoch_utc;
-    }
-    bool operator>(const Timestamp& other) const {
-        return microseconds_since_epoch_utc > other.microseconds_since_epoch_utc;
-    }
-    bool operator>=(const Timestamp& other) const {
-        return microseconds_since_epoch_utc >= other.microseconds_since_epoch_utc;
-    }
-=======
     bool operator!=(const Timestamp& other) const { return !(*this == other); }
     bool operator>(const Timestamp& other) const { return other < *this; }
     bool operator<=(const Timestamp& other) const { return !(other < *this); }
     bool operator>=(const Timestamp& other) const { return !(*this < other); }
->>>>>>> 777d08d4
 };
 
 using DateTime = std::chrono::time_point<std::chrono::system_clock>;
@@ -95,10 +80,7 @@
     Boolean,
     Date,
     Time,
-<<<<<<< HEAD
     DateTime,
-=======
->>>>>>> 777d08d4
     Timestamp,
     BinaryData,
     std::vector<Element>,
