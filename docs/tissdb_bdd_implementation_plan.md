--- conflicted
+++ resolved
@@ -1,34 +1,20 @@
 # TissDB BDD Test Execution Report
 
-<<<<<<< HEAD
 - **Date:** 2025-08-18 22:30:50
 - **Duration:** 2.58 seconds
-=======
-- **Date:** 2025-08-19 00:12:19
-- **Duration:** 2.65 seconds
->>>>>>> f902bf9d
 - **Overall Result:** FAIL
 
 ## Summary
 
 | Metric             | Count |
 | ------------------ | ----- |
-| Scenarios Run      | 44      |
-<<<<<<< HEAD
-| Scenarios Passed   | 15    |
-| Scenarios Failed   | 29    |
-| Steps Run          | 115          |
-| Steps Passed       | 32        |
-| Steps Failed       | 29        |
-| Steps Skipped      | 114        |
-=======
-| Scenarios Passed   | 21    |
-| Scenarios Failed   | 23    |
-| Steps Run          | 160          |
-| Steps Passed       | 67        |
-| Steps Failed       | 23        |
-| Steps Skipped      | 65        |
->>>>>>> f902bf9d
+| Scenarios Run      | 40      |
+| Scenarios Passed   | 6    |
+| Scenarios Failed   | 34    |
+| Steps Run          | 72          |
+| Steps Passed       | 8        |
+| Steps Failed       | 34        |
+| Steps Skipped      | 145        |
 
 ## Details
 
@@ -38,2153 +24,12 @@
 ### Errors
 
 **Failed Steps:**
-<<<<<<< HEAD
-
-- **Step:** `Then the document with ID "prod1" in "products" should have content {"name": "Laptop", "category": "Electronics", "price": 1250}`
-  - **Feature:** `update_delete_queries.feature`
-  - **Scenario:** `Update a single document using a WHERE clause`
-  - **Error:**
-    ```
-Traceback (most recent call last):
-  File "/app/tests/bdd_runner.py", line 306, in run
-    func(context, *match.groups())
-  File "/app/tests/features/steps/test_database_steps.py", line 65, in document_should_have_content
-    assert response.status_code == 200
-           ^^^^^^^^^^^^^^^^^^^^^^^^^^^
-AssertionError
-
-    ```
-
-- **Step:** `Then the document with ID "prod4" in "products" should have content {"name": "Desk Chair", "category": "Furniture", "price": 155}`
-  - **Feature:** `update_delete_queries.feature`
-  - **Scenario:** `Update multiple documents using a WHERE clause`
-  - **Error:**
-    ```
-Traceback (most recent call last):
-  File "/app/tests/bdd_runner.py", line 306, in run
-    func(context, *match.groups())
-  File "/app/tests/features/steps/test_database_steps.py", line 65, in document_should_have_content
-    assert response.status_code == 200
-           ^^^^^^^^^^^^^^^^^^^^^^^^^^^
-AssertionError
-
-    ```
-
-- **Step:** `Then the document with ID "prod1" in "products" should have content {"name": "Laptop", "category": "Electronics", "price": 1200}`
-  - **Feature:** `update_delete_queries.feature`
-  - **Scenario:** `Update with a WHERE clause that matches no documents`
-  - **Error:**
-    ```
-Traceback (most recent call last):
-  File "/app/tests/bdd_runner.py", line 306, in run
-    func(context, *match.groups())
-  File "/app/tests/features/steps/test_database_steps.py", line 65, in document_should_have_content
-    assert response.status_code == 200
-           ^^^^^^^^^^^^^^^^^^^^^^^^^^^
-AssertionError
-
-    ```
-
-- **Step:** `Then the document with ID "prod1" in "products" should exist`
-  - **Feature:** `update_delete_queries.feature`
-  - **Scenario:** `Delete with a WHERE clause that matches no documents`
-  - **Error:**
-    ```
-Traceback (most recent call last):
-  File "/app/tests/bdd_runner.py", line 306, in run
-    func(context, *match.groups())
-  File "/app/tests/features/steps/test_update_delete_steps.py", line 28, in document_should_exist
-    assert response.status_code == 200, f"Expected document '{doc_id}' to exist, but it does not (status code: {response.status_code})."
-           ^^^^^^^^^^^^^^^^^^^^^^^^^^^
-AssertionError: Expected document 'prod1' to exist, but it does not (status code: 404).
-
-    ```
-
-- **Step:** `Given a model and tokenizer`
-  - **Feature:** `predict.feature`
-  - **Scenario:** `Predicting the next token`
-  - **Error:**
-    ```
-Traceback (most recent call last):
-  File "/app/tests/bdd_runner.py", line 306, in run
-    func(context, *match.groups())
-  File "/app/tests/features/steps/test_kv_cache_steps.py", line 16, in context
-    model = QuantaTissu(model_config)
-            ^^^^^^^^^^^^^^^^^^^^^^^^^
-  File "/app/quanta_tissu/tisslm/model.py", line 99, in __init__
-    self.knowledge_base = KnowledgeBase(self.embeddings.value, tokenize, db_host=db_host, db_port=db_port)
-                          ^^^^^^^^^^^^^^^^^^^^^^^^^^^^^^^^^^^^^^^^^^^^^^^^^^^^^^^^^^^^^^^^^^^^^^^^^^^^^^^^
-  File "/app/quanta_tissu/tisslm/knowledge_base.py", line 25, in __init__
-    self._setup_database()
-  File "/app/quanta_tissu/tisslm/knowledge_base.py", line 36, in _setup_database
-    response.raise_for_status()
-  File "/home/jules/.pyenv/versions/3.12.11/lib/python3.12/site-packages/requests/models.py", line 1026, in raise_for_status
-    raise HTTPError(http_error_msg, response=self)
-requests.exceptions.HTTPError: 500 Server Error: Internal Server Error for url: http://127.0.0.1:8080/testdb
-
-    ```
-
-- **Step:** `Then the document with ID "sinew_doc" in "cpp_app_data" should have content {"source": "C++ App", "value": 42}`
-  - **Feature:** `integration.feature`
-  - **Scenario:** `Sinew C++ client interaction pattern with TissDB`
-  - **Error:**
-    ```
-Traceback (most recent call last):
-  File "/app/tests/bdd_runner.py", line 306, in run
-    func(context, *match.groups())
-  File "/app/tests/features/steps/test_database_steps.py", line 65, in document_should_have_content
-    assert response.status_code == 200
-           ^^^^^^^^^^^^^^^^^^^^^^^^^^^
-AssertionError
-
-    ```
-
-- **Step:** `Then the document with ID "doc1" in "documents_collection" should not exist`
-  - **Feature:** `database.feature`
-  - **Scenario:** `Create, retrieve, update, and delete a document`
-  - **Error:**
-    ```
-Traceback (most recent call last):
-  File "/home/jules/.pyenv/versions/3.12.11/lib/python3.12/site-packages/urllib3/connectionpool.py", line 787, in urlopen
-    response = self._make_request(
-               ^^^^^^^^^^^^^^^^^^^
-  File "/home/jules/.pyenv/versions/3.12.11/lib/python3.12/site-packages/urllib3/connectionpool.py", line 534, in _make_request
-    response = conn.getresponse()
-               ^^^^^^^^^^^^^^^^^^
-  File "/home/jules/.pyenv/versions/3.12.11/lib/python3.12/site-packages/urllib3/connection.py", line 565, in getresponse
-    httplib_response = super().getresponse()
-                       ^^^^^^^^^^^^^^^^^^^^^
-  File "/home/jules/.pyenv/versions/3.12.11/lib/python3.12/http/client.py", line 1430, in getresponse
-    response.begin()
-  File "/home/jules/.pyenv/versions/3.12.11/lib/python3.12/http/client.py", line 331, in begin
-    version, status, reason = self._read_status()
-                              ^^^^^^^^^^^^^^^^^^^
-  File "/home/jules/.pyenv/versions/3.12.11/lib/python3.12/http/client.py", line 300, in _read_status
-    raise RemoteDisconnected("Remote end closed connection without"
-http.client.RemoteDisconnected: Remote end closed connection without response
-
-During handling of the above exception, another exception occurred:
-
-Traceback (most recent call last):
-  File "/home/jules/.pyenv/versions/3.12.11/lib/python3.12/site-packages/requests/adapters.py", line 644, in send
-    resp = conn.urlopen(
-           ^^^^^^^^^^^^^
-  File "/home/jules/.pyenv/versions/3.12.11/lib/python3.12/site-packages/urllib3/connectionpool.py", line 841, in urlopen
-    retries = retries.increment(
-              ^^^^^^^^^^^^^^^^^^
-  File "/home/jules/.pyenv/versions/3.12.11/lib/python3.12/site-packages/urllib3/util/retry.py", line 474, in increment
-    raise reraise(type(error), error, _stacktrace)
-          ^^^^^^^^^^^^^^^^^^^^^^^^^^^^^^^^^^^^^^^^
-  File "/home/jules/.pyenv/versions/3.12.11/lib/python3.12/site-packages/urllib3/util/util.py", line 38, in reraise
-    raise value.with_traceback(tb)
-  File "/home/jules/.pyenv/versions/3.12.11/lib/python3.12/site-packages/urllib3/connectionpool.py", line 787, in urlopen
-    response = self._make_request(
-               ^^^^^^^^^^^^^^^^^^^
-  File "/home/jules/.pyenv/versions/3.12.11/lib/python3.12/site-packages/urllib3/connectionpool.py", line 534, in _make_request
-    response = conn.getresponse()
-               ^^^^^^^^^^^^^^^^^^
-  File "/home/jules/.pyenv/versions/3.12.11/lib/python3.12/site-packages/urllib3/connection.py", line 565, in getresponse
-    httplib_response = super().getresponse()
-                       ^^^^^^^^^^^^^^^^^^^^^
-  File "/home/jules/.pyenv/versions/3.12.11/lib/python3.12/http/client.py", line 1430, in getresponse
-    response.begin()
-  File "/home/jules/.pyenv/versions/3.12.11/lib/python3.12/http/client.py", line 331, in begin
-    version, status, reason = self._read_status()
-                              ^^^^^^^^^^^^^^^^^^^
-  File "/home/jules/.pyenv/versions/3.12.11/lib/python3.12/http/client.py", line 300, in _read_status
-    raise RemoteDisconnected("Remote end closed connection without"
-urllib3.exceptions.ProtocolError: ('Connection aborted.', RemoteDisconnected('Remote end closed connection without response'))
-
-During handling of the above exception, another exception occurred:
-
-Traceback (most recent call last):
-  File "/app/tests/bdd_runner.py", line 306, in run
-    func(context, *match.groups())
-  File "/app/tests/features/steps/test_database_steps.py", line 87, in document_should_not_exist
-    response = requests.get(f"{BASE_URL}/{context['db_name']}/{collection_name}/{doc_id}")
-               ^^^^^^^^^^^^^^^^^^^^^^^^^^^^^^^^^^^^^^^^^^^^^^^^^^^^^^^^^^^^^^^^^^^^^^^^^^^
-  File "/home/jules/.pyenv/versions/3.12.11/lib/python3.12/site-packages/requests/api.py", line 73, in get
-    return request("get", url, params=params, **kwargs)
-           ^^^^^^^^^^^^^^^^^^^^^^^^^^^^^^^^^^^^^^^^^^^^
-  File "/home/jules/.pyenv/versions/3.12.11/lib/python3.12/site-packages/requests/api.py", line 59, in request
-    return session.request(method=method, url=url, **kwargs)
-           ^^^^^^^^^^^^^^^^^^^^^^^^^^^^^^^^^^^^^^^^^^^^^^^^^
-  File "/home/jules/.pyenv/versions/3.12.11/lib/python3.12/site-packages/requests/sessions.py", line 589, in request
-    resp = self.send(prep, **send_kwargs)
-           ^^^^^^^^^^^^^^^^^^^^^^^^^^^^^^
-  File "/home/jules/.pyenv/versions/3.12.11/lib/python3.12/site-packages/requests/sessions.py", line 703, in send
-    r = adapter.send(request, **kwargs)
-        ^^^^^^^^^^^^^^^^^^^^^^^^^^^^^^^
-  File "/home/jules/.pyenv/versions/3.12.11/lib/python3.12/site-packages/requests/adapters.py", line 659, in send
-    raise ConnectionError(err, request=request)
-requests.exceptions.ConnectionError: ('Connection aborted.', RemoteDisconnected('Remote end closed connection without response'))
-
-    ```
-
-- **Step:** `Given a running TissDB instance`
-  - **Feature:** `database.feature`
-  - **Scenario:** `Execute TissQL query`
-  - **Error:**
-    ```
-Traceback (most recent call last):
-  File "/home/jules/.pyenv/versions/3.12.11/lib/python3.12/site-packages/urllib3/connection.py", line 198, in _new_conn
-    sock = connection.create_connection(
-           ^^^^^^^^^^^^^^^^^^^^^^^^^^^^^
-  File "/home/jules/.pyenv/versions/3.12.11/lib/python3.12/site-packages/urllib3/util/connection.py", line 85, in create_connection
-    raise err
-  File "/home/jules/.pyenv/versions/3.12.11/lib/python3.12/site-packages/urllib3/util/connection.py", line 73, in create_connection
-    sock.connect(sa)
-ConnectionRefusedError: [Errno 111] Connection refused
-
-The above exception was the direct cause of the following exception:
-
-Traceback (most recent call last):
-  File "/home/jules/.pyenv/versions/3.12.11/lib/python3.12/site-packages/urllib3/connectionpool.py", line 787, in urlopen
-    response = self._make_request(
-               ^^^^^^^^^^^^^^^^^^^
-  File "/home/jules/.pyenv/versions/3.12.11/lib/python3.12/site-packages/urllib3/connectionpool.py", line 493, in _make_request
-    conn.request(
-  File "/home/jules/.pyenv/versions/3.12.11/lib/python3.12/site-packages/urllib3/connection.py", line 494, in request
-    self.endheaders()
-  File "/home/jules/.pyenv/versions/3.12.11/lib/python3.12/http/client.py", line 1333, in endheaders
-    self._send_output(message_body, encode_chunked=encode_chunked)
-  File "/home/jules/.pyenv/versions/3.12.11/lib/python3.12/http/client.py", line 1093, in _send_output
-    self.send(msg)
-  File "/home/jules/.pyenv/versions/3.12.11/lib/python3.12/http/client.py", line 1037, in send
-    self.connect()
-  File "/home/jules/.pyenv/versions/3.12.11/lib/python3.12/site-packages/urllib3/connection.py", line 325, in connect
-    self.sock = self._new_conn()
-                ^^^^^^^^^^^^^^^^
-  File "/home/jules/.pyenv/versions/3.12.11/lib/python3.12/site-packages/urllib3/connection.py", line 213, in _new_conn
-    raise NewConnectionError(
-urllib3.exceptions.NewConnectionError: <urllib3.connection.HTTPConnection object at 0x7f2cf97a3740>: Failed to establish a new connection: [Errno 111] Connection refused
-
-The above exception was the direct cause of the following exception:
-
-Traceback (most recent call last):
-  File "/home/jules/.pyenv/versions/3.12.11/lib/python3.12/site-packages/requests/adapters.py", line 644, in send
-    resp = conn.urlopen(
-           ^^^^^^^^^^^^^
-  File "/home/jules/.pyenv/versions/3.12.11/lib/python3.12/site-packages/urllib3/connectionpool.py", line 841, in urlopen
-    retries = retries.increment(
-              ^^^^^^^^^^^^^^^^^^
-  File "/home/jules/.pyenv/versions/3.12.11/lib/python3.12/site-packages/urllib3/util/retry.py", line 519, in increment
-    raise MaxRetryError(_pool, url, reason) from reason  # type: ignore[arg-type]
-    ^^^^^^^^^^^^^^^^^^^^^^^^^^^^^^^^^^^^^^^^^^^^^^^^^^^
-urllib3.exceptions.MaxRetryError: HTTPConnectionPool(host='localhost', port=8080): Max retries exceeded with url: /testdb (Caused by NewConnectionError('<urllib3.connection.HTTPConnection object at 0x7f2cf97a3740>: Failed to establish a new connection: [Errno 111] Connection refused'))
-
-During handling of the above exception, another exception occurred:
-
-Traceback (most recent call last):
-  File "/app/tests/bdd_runner.py", line 306, in run
-    func(context, *match.groups())
-  File "/app/tests/features/steps/test_database_steps.py", line 13, in running_tissdb_instance
-    requests.delete(f"{BASE_URL}/{context['db_name']}")
-  File "/home/jules/.pyenv/versions/3.12.11/lib/python3.12/site-packages/requests/api.py", line 157, in delete
-    return request("delete", url, **kwargs)
-           ^^^^^^^^^^^^^^^^^^^^^^^^^^^^^^^^
-  File "/home/jules/.pyenv/versions/3.12.11/lib/python3.12/site-packages/requests/api.py", line 59, in request
-    return session.request(method=method, url=url, **kwargs)
-           ^^^^^^^^^^^^^^^^^^^^^^^^^^^^^^^^^^^^^^^^^^^^^^^^^
-  File "/home/jules/.pyenv/versions/3.12.11/lib/python3.12/site-packages/requests/sessions.py", line 589, in request
-    resp = self.send(prep, **send_kwargs)
-           ^^^^^^^^^^^^^^^^^^^^^^^^^^^^^^
-  File "/home/jules/.pyenv/versions/3.12.11/lib/python3.12/site-packages/requests/sessions.py", line 703, in send
-    r = adapter.send(request, **kwargs)
-        ^^^^^^^^^^^^^^^^^^^^^^^^^^^^^^^
-  File "/home/jules/.pyenv/versions/3.12.11/lib/python3.12/site-packages/requests/adapters.py", line 677, in send
-    raise ConnectionError(e, request=request)
-requests.exceptions.ConnectionError: HTTPConnectionPool(host='localhost', port=8080): Max retries exceeded with url: /testdb (Caused by NewConnectionError('<urllib3.connection.HTTPConnection object at 0x7f2cf97a3740>: Failed to establish a new connection: [Errno 111] Connection refused'))
-
-    ```
-
-- **Step:** `Given a running TissDB instance`
-  - **Feature:** `database.feature`
-  - **Scenario:** `Basic transaction operations`
-  - **Error:**
-    ```
-Traceback (most recent call last):
-  File "/home/jules/.pyenv/versions/3.12.11/lib/python3.12/site-packages/urllib3/connection.py", line 198, in _new_conn
-    sock = connection.create_connection(
-           ^^^^^^^^^^^^^^^^^^^^^^^^^^^^^
-  File "/home/jules/.pyenv/versions/3.12.11/lib/python3.12/site-packages/urllib3/util/connection.py", line 85, in create_connection
-    raise err
-  File "/home/jules/.pyenv/versions/3.12.11/lib/python3.12/site-packages/urllib3/util/connection.py", line 73, in create_connection
-    sock.connect(sa)
-ConnectionRefusedError: [Errno 111] Connection refused
-
-The above exception was the direct cause of the following exception:
-
-Traceback (most recent call last):
-  File "/home/jules/.pyenv/versions/3.12.11/lib/python3.12/site-packages/urllib3/connectionpool.py", line 787, in urlopen
-    response = self._make_request(
-               ^^^^^^^^^^^^^^^^^^^
-  File "/home/jules/.pyenv/versions/3.12.11/lib/python3.12/site-packages/urllib3/connectionpool.py", line 493, in _make_request
-    conn.request(
-  File "/home/jules/.pyenv/versions/3.12.11/lib/python3.12/site-packages/urllib3/connection.py", line 494, in request
-    self.endheaders()
-  File "/home/jules/.pyenv/versions/3.12.11/lib/python3.12/http/client.py", line 1333, in endheaders
-    self._send_output(message_body, encode_chunked=encode_chunked)
-  File "/home/jules/.pyenv/versions/3.12.11/lib/python3.12/http/client.py", line 1093, in _send_output
-    self.send(msg)
-  File "/home/jules/.pyenv/versions/3.12.11/lib/python3.12/http/client.py", line 1037, in send
-    self.connect()
-  File "/home/jules/.pyenv/versions/3.12.11/lib/python3.12/site-packages/urllib3/connection.py", line 325, in connect
-    self.sock = self._new_conn()
-                ^^^^^^^^^^^^^^^^
-  File "/home/jules/.pyenv/versions/3.12.11/lib/python3.12/site-packages/urllib3/connection.py", line 213, in _new_conn
-    raise NewConnectionError(
-urllib3.exceptions.NewConnectionError: <urllib3.connection.HTTPConnection object at 0x7f2cf089c950>: Failed to establish a new connection: [Errno 111] Connection refused
-
-The above exception was the direct cause of the following exception:
-
-Traceback (most recent call last):
-  File "/home/jules/.pyenv/versions/3.12.11/lib/python3.12/site-packages/requests/adapters.py", line 644, in send
-    resp = conn.urlopen(
-           ^^^^^^^^^^^^^
-  File "/home/jules/.pyenv/versions/3.12.11/lib/python3.12/site-packages/urllib3/connectionpool.py", line 841, in urlopen
-    retries = retries.increment(
-              ^^^^^^^^^^^^^^^^^^
-  File "/home/jules/.pyenv/versions/3.12.11/lib/python3.12/site-packages/urllib3/util/retry.py", line 519, in increment
-    raise MaxRetryError(_pool, url, reason) from reason  # type: ignore[arg-type]
-    ^^^^^^^^^^^^^^^^^^^^^^^^^^^^^^^^^^^^^^^^^^^^^^^^^^^
-urllib3.exceptions.MaxRetryError: HTTPConnectionPool(host='localhost', port=8080): Max retries exceeded with url: /testdb (Caused by NewConnectionError('<urllib3.connection.HTTPConnection object at 0x7f2cf089c950>: Failed to establish a new connection: [Errno 111] Connection refused'))
-
-During handling of the above exception, another exception occurred:
-
-Traceback (most recent call last):
-  File "/app/tests/bdd_runner.py", line 306, in run
-    func(context, *match.groups())
-  File "/app/tests/features/steps/test_database_steps.py", line 13, in running_tissdb_instance
-    requests.delete(f"{BASE_URL}/{context['db_name']}")
-  File "/home/jules/.pyenv/versions/3.12.11/lib/python3.12/site-packages/requests/api.py", line 157, in delete
-    return request("delete", url, **kwargs)
-           ^^^^^^^^^^^^^^^^^^^^^^^^^^^^^^^^
-  File "/home/jules/.pyenv/versions/3.12.11/lib/python3.12/site-packages/requests/api.py", line 59, in request
-    return session.request(method=method, url=url, **kwargs)
-           ^^^^^^^^^^^^^^^^^^^^^^^^^^^^^^^^^^^^^^^^^^^^^^^^^
-  File "/home/jules/.pyenv/versions/3.12.11/lib/python3.12/site-packages/requests/sessions.py", line 589, in request
-    resp = self.send(prep, **send_kwargs)
-           ^^^^^^^^^^^^^^^^^^^^^^^^^^^^^^
-  File "/home/jules/.pyenv/versions/3.12.11/lib/python3.12/site-packages/requests/sessions.py", line 703, in send
-    r = adapter.send(request, **kwargs)
-        ^^^^^^^^^^^^^^^^^^^^^^^^^^^^^^^
-  File "/home/jules/.pyenv/versions/3.12.11/lib/python3.12/site-packages/requests/adapters.py", line 677, in send
-    raise ConnectionError(e, request=request)
-requests.exceptions.ConnectionError: HTTPConnectionPool(host='localhost', port=8080): Max retries exceeded with url: /testdb (Caused by NewConnectionError('<urllib3.connection.HTTPConnection object at 0x7f2cf089c950>: Failed to establish a new connection: [Errno 111] Connection refused'))
-
-    ```
-
-- **Step:** `Given a running TissDB instance`
-  - **Feature:** `database.feature`
-  - **Scenario:** `Rollback transaction`
-  - **Error:**
-    ```
-Traceback (most recent call last):
-  File "/home/jules/.pyenv/versions/3.12.11/lib/python3.12/site-packages/urllib3/connection.py", line 198, in _new_conn
-    sock = connection.create_connection(
-           ^^^^^^^^^^^^^^^^^^^^^^^^^^^^^
-  File "/home/jules/.pyenv/versions/3.12.11/lib/python3.12/site-packages/urllib3/util/connection.py", line 85, in create_connection
-    raise err
-  File "/home/jules/.pyenv/versions/3.12.11/lib/python3.12/site-packages/urllib3/util/connection.py", line 73, in create_connection
-    sock.connect(sa)
-ConnectionRefusedError: [Errno 111] Connection refused
-
-The above exception was the direct cause of the following exception:
-
-Traceback (most recent call last):
-  File "/home/jules/.pyenv/versions/3.12.11/lib/python3.12/site-packages/urllib3/connectionpool.py", line 787, in urlopen
-    response = self._make_request(
-               ^^^^^^^^^^^^^^^^^^^
-  File "/home/jules/.pyenv/versions/3.12.11/lib/python3.12/site-packages/urllib3/connectionpool.py", line 493, in _make_request
-    conn.request(
-  File "/home/jules/.pyenv/versions/3.12.11/lib/python3.12/site-packages/urllib3/connection.py", line 494, in request
-    self.endheaders()
-  File "/home/jules/.pyenv/versions/3.12.11/lib/python3.12/http/client.py", line 1333, in endheaders
-    self._send_output(message_body, encode_chunked=encode_chunked)
-  File "/home/jules/.pyenv/versions/3.12.11/lib/python3.12/http/client.py", line 1093, in _send_output
-    self.send(msg)
-  File "/home/jules/.pyenv/versions/3.12.11/lib/python3.12/http/client.py", line 1037, in send
-    self.connect()
-  File "/home/jules/.pyenv/versions/3.12.11/lib/python3.12/site-packages/urllib3/connection.py", line 325, in connect
-    self.sock = self._new_conn()
-                ^^^^^^^^^^^^^^^^
-  File "/home/jules/.pyenv/versions/3.12.11/lib/python3.12/site-packages/urllib3/connection.py", line 213, in _new_conn
-    raise NewConnectionError(
-urllib3.exceptions.NewConnectionError: <urllib3.connection.HTTPConnection object at 0x7f2cf97a30e0>: Failed to establish a new connection: [Errno 111] Connection refused
-
-The above exception was the direct cause of the following exception:
-
-Traceback (most recent call last):
-  File "/home/jules/.pyenv/versions/3.12.11/lib/python3.12/site-packages/requests/adapters.py", line 644, in send
-    resp = conn.urlopen(
-           ^^^^^^^^^^^^^
-  File "/home/jules/.pyenv/versions/3.12.11/lib/python3.12/site-packages/urllib3/connectionpool.py", line 841, in urlopen
-    retries = retries.increment(
-              ^^^^^^^^^^^^^^^^^^
-  File "/home/jules/.pyenv/versions/3.12.11/lib/python3.12/site-packages/urllib3/util/retry.py", line 519, in increment
-    raise MaxRetryError(_pool, url, reason) from reason  # type: ignore[arg-type]
-    ^^^^^^^^^^^^^^^^^^^^^^^^^^^^^^^^^^^^^^^^^^^^^^^^^^^
-urllib3.exceptions.MaxRetryError: HTTPConnectionPool(host='localhost', port=8080): Max retries exceeded with url: /testdb (Caused by NewConnectionError('<urllib3.connection.HTTPConnection object at 0x7f2cf97a30e0>: Failed to establish a new connection: [Errno 111] Connection refused'))
-
-During handling of the above exception, another exception occurred:
-
-Traceback (most recent call last):
-  File "/app/tests/bdd_runner.py", line 306, in run
-    func(context, *match.groups())
-  File "/app/tests/features/steps/test_database_steps.py", line 13, in running_tissdb_instance
-    requests.delete(f"{BASE_URL}/{context['db_name']}")
-  File "/home/jules/.pyenv/versions/3.12.11/lib/python3.12/site-packages/requests/api.py", line 157, in delete
-    return request("delete", url, **kwargs)
-           ^^^^^^^^^^^^^^^^^^^^^^^^^^^^^^^^
-  File "/home/jules/.pyenv/versions/3.12.11/lib/python3.12/site-packages/requests/api.py", line 59, in request
-    return session.request(method=method, url=url, **kwargs)
-           ^^^^^^^^^^^^^^^^^^^^^^^^^^^^^^^^^^^^^^^^^^^^^^^^^
-  File "/home/jules/.pyenv/versions/3.12.11/lib/python3.12/site-packages/requests/sessions.py", line 589, in request
-    resp = self.send(prep, **send_kwargs)
-           ^^^^^^^^^^^^^^^^^^^^^^^^^^^^^^
-  File "/home/jules/.pyenv/versions/3.12.11/lib/python3.12/site-packages/requests/sessions.py", line 703, in send
-    r = adapter.send(request, **kwargs)
-        ^^^^^^^^^^^^^^^^^^^^^^^^^^^^^^^
-  File "/home/jules/.pyenv/versions/3.12.11/lib/python3.12/site-packages/requests/adapters.py", line 677, in send
-    raise ConnectionError(e, request=request)
-requests.exceptions.ConnectionError: HTTPConnectionPool(host='localhost', port=8080): Max retries exceeded with url: /testdb (Caused by NewConnectionError('<urllib3.connection.HTTPConnection object at 0x7f2cf97a30e0>: Failed to establish a new connection: [Errno 111] Connection refused'))
-
-    ```
-
-- **Step:** `Given a model and tokenizer`
-  - **Feature:** `generate.feature`
-  - **Scenario:** `Generating text with a prompt using greedy decoding`
-  - **Error:**
-    ```
-Traceback (most recent call last):
-  File "/home/jules/.pyenv/versions/3.12.11/lib/python3.12/site-packages/urllib3/connection.py", line 198, in _new_conn
-    sock = connection.create_connection(
-           ^^^^^^^^^^^^^^^^^^^^^^^^^^^^^
-  File "/home/jules/.pyenv/versions/3.12.11/lib/python3.12/site-packages/urllib3/util/connection.py", line 85, in create_connection
-    raise err
-  File "/home/jules/.pyenv/versions/3.12.11/lib/python3.12/site-packages/urllib3/util/connection.py", line 73, in create_connection
-    sock.connect(sa)
-ConnectionRefusedError: [Errno 111] Connection refused
-
-The above exception was the direct cause of the following exception:
-
-Traceback (most recent call last):
-  File "/home/jules/.pyenv/versions/3.12.11/lib/python3.12/site-packages/urllib3/connectionpool.py", line 787, in urlopen
-    response = self._make_request(
-               ^^^^^^^^^^^^^^^^^^^
-  File "/home/jules/.pyenv/versions/3.12.11/lib/python3.12/site-packages/urllib3/connectionpool.py", line 493, in _make_request
-    conn.request(
-  File "/home/jules/.pyenv/versions/3.12.11/lib/python3.12/site-packages/urllib3/connection.py", line 494, in request
-    self.endheaders()
-  File "/home/jules/.pyenv/versions/3.12.11/lib/python3.12/http/client.py", line 1333, in endheaders
-    self._send_output(message_body, encode_chunked=encode_chunked)
-  File "/home/jules/.pyenv/versions/3.12.11/lib/python3.12/http/client.py", line 1093, in _send_output
-    self.send(msg)
-  File "/home/jules/.pyenv/versions/3.12.11/lib/python3.12/http/client.py", line 1037, in send
-    self.connect()
-  File "/home/jules/.pyenv/versions/3.12.11/lib/python3.12/site-packages/urllib3/connection.py", line 325, in connect
-    self.sock = self._new_conn()
-                ^^^^^^^^^^^^^^^^
-  File "/home/jules/.pyenv/versions/3.12.11/lib/python3.12/site-packages/urllib3/connection.py", line 213, in _new_conn
-    raise NewConnectionError(
-urllib3.exceptions.NewConnectionError: <urllib3.connection.HTTPConnection object at 0x7f2cf089d4f0>: Failed to establish a new connection: [Errno 111] Connection refused
-
-The above exception was the direct cause of the following exception:
-
-Traceback (most recent call last):
-  File "/home/jules/.pyenv/versions/3.12.11/lib/python3.12/site-packages/requests/adapters.py", line 644, in send
-    resp = conn.urlopen(
-           ^^^^^^^^^^^^^
-  File "/home/jules/.pyenv/versions/3.12.11/lib/python3.12/site-packages/urllib3/connectionpool.py", line 841, in urlopen
-    retries = retries.increment(
-              ^^^^^^^^^^^^^^^^^^
-  File "/home/jules/.pyenv/versions/3.12.11/lib/python3.12/site-packages/urllib3/util/retry.py", line 519, in increment
-    raise MaxRetryError(_pool, url, reason) from reason  # type: ignore[arg-type]
-    ^^^^^^^^^^^^^^^^^^^^^^^^^^^^^^^^^^^^^^^^^^^^^^^^^^^
-urllib3.exceptions.MaxRetryError: HTTPConnectionPool(host='127.0.0.1', port=8080): Max retries exceeded with url: /testdb (Caused by NewConnectionError('<urllib3.connection.HTTPConnection object at 0x7f2cf089d4f0>: Failed to establish a new connection: [Errno 111] Connection refused'))
-
-During handling of the above exception, another exception occurred:
-
-Traceback (most recent call last):
-  File "/app/tests/bdd_runner.py", line 306, in run
-    func(context, *match.groups())
-  File "/app/tests/features/steps/test_kv_cache_steps.py", line 16, in context
-    model = QuantaTissu(model_config)
-            ^^^^^^^^^^^^^^^^^^^^^^^^^
-  File "/app/quanta_tissu/tisslm/model.py", line 99, in __init__
-    self.knowledge_base = KnowledgeBase(self.embeddings.value, tokenize, db_host=db_host, db_port=db_port)
-                          ^^^^^^^^^^^^^^^^^^^^^^^^^^^^^^^^^^^^^^^^^^^^^^^^^^^^^^^^^^^^^^^^^^^^^^^^^^^^^^^^
-  File "/app/quanta_tissu/tisslm/knowledge_base.py", line 25, in __init__
-    self._setup_database()
-  File "/app/quanta_tissu/tisslm/knowledge_base.py", line 34, in _setup_database
-    response = requests.put(f"{self.base_url}/{self.db_name}")
-               ^^^^^^^^^^^^^^^^^^^^^^^^^^^^^^^^^^^^^^^^^^^^^^^
-  File "/home/jules/.pyenv/versions/3.12.11/lib/python3.12/site-packages/requests/api.py", line 130, in put
-    return request("put", url, data=data, **kwargs)
-           ^^^^^^^^^^^^^^^^^^^^^^^^^^^^^^^^^^^^^^^^
-  File "/home/jules/.pyenv/versions/3.12.11/lib/python3.12/site-packages/requests/api.py", line 59, in request
-    return session.request(method=method, url=url, **kwargs)
-           ^^^^^^^^^^^^^^^^^^^^^^^^^^^^^^^^^^^^^^^^^^^^^^^^^
-  File "/home/jules/.pyenv/versions/3.12.11/lib/python3.12/site-packages/requests/sessions.py", line 589, in request
-    resp = self.send(prep, **send_kwargs)
-           ^^^^^^^^^^^^^^^^^^^^^^^^^^^^^^
-  File "/home/jules/.pyenv/versions/3.12.11/lib/python3.12/site-packages/requests/sessions.py", line 703, in send
-    r = adapter.send(request, **kwargs)
-        ^^^^^^^^^^^^^^^^^^^^^^^^^^^^^^^
-  File "/home/jules/.pyenv/versions/3.12.11/lib/python3.12/site-packages/requests/adapters.py", line 677, in send
-    raise ConnectionError(e, request=request)
-requests.exceptions.ConnectionError: HTTPConnectionPool(host='127.0.0.1', port=8080): Max retries exceeded with url: /testdb (Caused by NewConnectionError('<urllib3.connection.HTTPConnection object at 0x7f2cf089d4f0>: Failed to establish a new connection: [Errno 111] Connection refused'))
-
-    ```
-
-- **Step:** `Given a model and tokenizer`
-  - **Feature:** `generate.feature`
-  - **Scenario:** `Generating text with a prompt using sampling`
-  - **Error:**
-    ```
-Traceback (most recent call last):
-  File "/home/jules/.pyenv/versions/3.12.11/lib/python3.12/site-packages/urllib3/connection.py", line 198, in _new_conn
-    sock = connection.create_connection(
-           ^^^^^^^^^^^^^^^^^^^^^^^^^^^^^
-  File "/home/jules/.pyenv/versions/3.12.11/lib/python3.12/site-packages/urllib3/util/connection.py", line 85, in create_connection
-    raise err
-  File "/home/jules/.pyenv/versions/3.12.11/lib/python3.12/site-packages/urllib3/util/connection.py", line 73, in create_connection
-    sock.connect(sa)
-ConnectionRefusedError: [Errno 111] Connection refused
-
-The above exception was the direct cause of the following exception:
-
-Traceback (most recent call last):
-  File "/home/jules/.pyenv/versions/3.12.11/lib/python3.12/site-packages/urllib3/connectionpool.py", line 787, in urlopen
-    response = self._make_request(
-               ^^^^^^^^^^^^^^^^^^^
-  File "/home/jules/.pyenv/versions/3.12.11/lib/python3.12/site-packages/urllib3/connectionpool.py", line 493, in _make_request
-    conn.request(
-  File "/home/jules/.pyenv/versions/3.12.11/lib/python3.12/site-packages/urllib3/connection.py", line 494, in request
-    self.endheaders()
-  File "/home/jules/.pyenv/versions/3.12.11/lib/python3.12/http/client.py", line 1333, in endheaders
-    self._send_output(message_body, encode_chunked=encode_chunked)
-  File "/home/jules/.pyenv/versions/3.12.11/lib/python3.12/http/client.py", line 1093, in _send_output
-    self.send(msg)
-  File "/home/jules/.pyenv/versions/3.12.11/lib/python3.12/http/client.py", line 1037, in send
-    self.connect()
-  File "/home/jules/.pyenv/versions/3.12.11/lib/python3.12/site-packages/urllib3/connection.py", line 325, in connect
-    self.sock = self._new_conn()
-                ^^^^^^^^^^^^^^^^
-  File "/home/jules/.pyenv/versions/3.12.11/lib/python3.12/site-packages/urllib3/connection.py", line 213, in _new_conn
-    raise NewConnectionError(
-urllib3.exceptions.NewConnectionError: <urllib3.connection.HTTPConnection object at 0x7f2cfd581880>: Failed to establish a new connection: [Errno 111] Connection refused
-
-The above exception was the direct cause of the following exception:
-
-Traceback (most recent call last):
-  File "/home/jules/.pyenv/versions/3.12.11/lib/python3.12/site-packages/requests/adapters.py", line 644, in send
-    resp = conn.urlopen(
-           ^^^^^^^^^^^^^
-  File "/home/jules/.pyenv/versions/3.12.11/lib/python3.12/site-packages/urllib3/connectionpool.py", line 841, in urlopen
-    retries = retries.increment(
-              ^^^^^^^^^^^^^^^^^^
-  File "/home/jules/.pyenv/versions/3.12.11/lib/python3.12/site-packages/urllib3/util/retry.py", line 519, in increment
-    raise MaxRetryError(_pool, url, reason) from reason  # type: ignore[arg-type]
-    ^^^^^^^^^^^^^^^^^^^^^^^^^^^^^^^^^^^^^^^^^^^^^^^^^^^
-urllib3.exceptions.MaxRetryError: HTTPConnectionPool(host='127.0.0.1', port=8080): Max retries exceeded with url: /testdb (Caused by NewConnectionError('<urllib3.connection.HTTPConnection object at 0x7f2cfd581880>: Failed to establish a new connection: [Errno 111] Connection refused'))
-
-During handling of the above exception, another exception occurred:
-
-Traceback (most recent call last):
-  File "/app/tests/bdd_runner.py", line 306, in run
-    func(context, *match.groups())
-  File "/app/tests/features/steps/test_kv_cache_steps.py", line 16, in context
-    model = QuantaTissu(model_config)
-            ^^^^^^^^^^^^^^^^^^^^^^^^^
-  File "/app/quanta_tissu/tisslm/model.py", line 99, in __init__
-    self.knowledge_base = KnowledgeBase(self.embeddings.value, tokenize, db_host=db_host, db_port=db_port)
-                          ^^^^^^^^^^^^^^^^^^^^^^^^^^^^^^^^^^^^^^^^^^^^^^^^^^^^^^^^^^^^^^^^^^^^^^^^^^^^^^^^
-  File "/app/quanta_tissu/tisslm/knowledge_base.py", line 25, in __init__
-    self._setup_database()
-  File "/app/quanta_tissu/tisslm/knowledge_base.py", line 34, in _setup_database
-    response = requests.put(f"{self.base_url}/{self.db_name}")
-               ^^^^^^^^^^^^^^^^^^^^^^^^^^^^^^^^^^^^^^^^^^^^^^^
-  File "/home/jules/.pyenv/versions/3.12.11/lib/python3.12/site-packages/requests/api.py", line 130, in put
-    return request("put", url, data=data, **kwargs)
-           ^^^^^^^^^^^^^^^^^^^^^^^^^^^^^^^^^^^^^^^^
-  File "/home/jules/.pyenv/versions/3.12.11/lib/python3.12/site-packages/requests/api.py", line 59, in request
-    return session.request(method=method, url=url, **kwargs)
-           ^^^^^^^^^^^^^^^^^^^^^^^^^^^^^^^^^^^^^^^^^^^^^^^^^
-  File "/home/jules/.pyenv/versions/3.12.11/lib/python3.12/site-packages/requests/sessions.py", line 589, in request
-    resp = self.send(prep, **send_kwargs)
-           ^^^^^^^^^^^^^^^^^^^^^^^^^^^^^^
-  File "/home/jules/.pyenv/versions/3.12.11/lib/python3.12/site-packages/requests/sessions.py", line 703, in send
-    r = adapter.send(request, **kwargs)
-        ^^^^^^^^^^^^^^^^^^^^^^^^^^^^^^^
-  File "/home/jules/.pyenv/versions/3.12.11/lib/python3.12/site-packages/requests/adapters.py", line 677, in send
-    raise ConnectionError(e, request=request)
-requests.exceptions.ConnectionError: HTTPConnectionPool(host='127.0.0.1', port=8080): Max retries exceeded with url: /testdb (Caused by NewConnectionError('<urllib3.connection.HTTPConnection object at 0x7f2cfd581880>: Failed to establish a new connection: [Errno 111] Connection refused'))
-
-    ```
-
-- **Step:** `Given a running TissDB instance`
-  - **Feature:** `more_database_tests.feature`
-  - **Scenario:** `Batch document insertion`
-  - **Error:**
-    ```
-Traceback (most recent call last):
-  File "/home/jules/.pyenv/versions/3.12.11/lib/python3.12/site-packages/urllib3/connection.py", line 198, in _new_conn
-    sock = connection.create_connection(
-           ^^^^^^^^^^^^^^^^^^^^^^^^^^^^^
-  File "/home/jules/.pyenv/versions/3.12.11/lib/python3.12/site-packages/urllib3/util/connection.py", line 85, in create_connection
-    raise err
-  File "/home/jules/.pyenv/versions/3.12.11/lib/python3.12/site-packages/urllib3/util/connection.py", line 73, in create_connection
-    sock.connect(sa)
-ConnectionRefusedError: [Errno 111] Connection refused
-
-The above exception was the direct cause of the following exception:
-
-Traceback (most recent call last):
-  File "/home/jules/.pyenv/versions/3.12.11/lib/python3.12/site-packages/urllib3/connectionpool.py", line 787, in urlopen
-    response = self._make_request(
-               ^^^^^^^^^^^^^^^^^^^
-  File "/home/jules/.pyenv/versions/3.12.11/lib/python3.12/site-packages/urllib3/connectionpool.py", line 493, in _make_request
-    conn.request(
-  File "/home/jules/.pyenv/versions/3.12.11/lib/python3.12/site-packages/urllib3/connection.py", line 494, in request
-    self.endheaders()
-  File "/home/jules/.pyenv/versions/3.12.11/lib/python3.12/http/client.py", line 1333, in endheaders
-    self._send_output(message_body, encode_chunked=encode_chunked)
-  File "/home/jules/.pyenv/versions/3.12.11/lib/python3.12/http/client.py", line 1093, in _send_output
-    self.send(msg)
-  File "/home/jules/.pyenv/versions/3.12.11/lib/python3.12/http/client.py", line 1037, in send
-    self.connect()
-  File "/home/jules/.pyenv/versions/3.12.11/lib/python3.12/site-packages/urllib3/connection.py", line 325, in connect
-    self.sock = self._new_conn()
-                ^^^^^^^^^^^^^^^^
-  File "/home/jules/.pyenv/versions/3.12.11/lib/python3.12/site-packages/urllib3/connection.py", line 213, in _new_conn
-    raise NewConnectionError(
-urllib3.exceptions.NewConnectionError: <urllib3.connection.HTTPConnection object at 0x7f2cf97a3230>: Failed to establish a new connection: [Errno 111] Connection refused
-
-The above exception was the direct cause of the following exception:
-
-Traceback (most recent call last):
-  File "/home/jules/.pyenv/versions/3.12.11/lib/python3.12/site-packages/requests/adapters.py", line 644, in send
-    resp = conn.urlopen(
-           ^^^^^^^^^^^^^
-  File "/home/jules/.pyenv/versions/3.12.11/lib/python3.12/site-packages/urllib3/connectionpool.py", line 841, in urlopen
-    retries = retries.increment(
-              ^^^^^^^^^^^^^^^^^^
-  File "/home/jules/.pyenv/versions/3.12.11/lib/python3.12/site-packages/urllib3/util/retry.py", line 519, in increment
-    raise MaxRetryError(_pool, url, reason) from reason  # type: ignore[arg-type]
-    ^^^^^^^^^^^^^^^^^^^^^^^^^^^^^^^^^^^^^^^^^^^^^^^^^^^
-urllib3.exceptions.MaxRetryError: HTTPConnectionPool(host='localhost', port=8080): Max retries exceeded with url: /testdb (Caused by NewConnectionError('<urllib3.connection.HTTPConnection object at 0x7f2cf97a3230>: Failed to establish a new connection: [Errno 111] Connection refused'))
-
-During handling of the above exception, another exception occurred:
-
-Traceback (most recent call last):
-  File "/app/tests/bdd_runner.py", line 306, in run
-    func(context, *match.groups())
-  File "/app/tests/features/steps/test_database_steps.py", line 13, in running_tissdb_instance
-    requests.delete(f"{BASE_URL}/{context['db_name']}")
-  File "/home/jules/.pyenv/versions/3.12.11/lib/python3.12/site-packages/requests/api.py", line 157, in delete
-    return request("delete", url, **kwargs)
-           ^^^^^^^^^^^^^^^^^^^^^^^^^^^^^^^^
-  File "/home/jules/.pyenv/versions/3.12.11/lib/python3.12/site-packages/requests/api.py", line 59, in request
-    return session.request(method=method, url=url, **kwargs)
-           ^^^^^^^^^^^^^^^^^^^^^^^^^^^^^^^^^^^^^^^^^^^^^^^^^
-  File "/home/jules/.pyenv/versions/3.12.11/lib/python3.12/site-packages/requests/sessions.py", line 589, in request
-    resp = self.send(prep, **send_kwargs)
-           ^^^^^^^^^^^^^^^^^^^^^^^^^^^^^^
-  File "/home/jules/.pyenv/versions/3.12.11/lib/python3.12/site-packages/requests/sessions.py", line 703, in send
-    r = adapter.send(request, **kwargs)
-        ^^^^^^^^^^^^^^^^^^^^^^^^^^^^^^^
-  File "/home/jules/.pyenv/versions/3.12.11/lib/python3.12/site-packages/requests/adapters.py", line 677, in send
-    raise ConnectionError(e, request=request)
-requests.exceptions.ConnectionError: HTTPConnectionPool(host='localhost', port=8080): Max retries exceeded with url: /testdb (Caused by NewConnectionError('<urllib3.connection.HTTPConnection object at 0x7f2cf97a3230>: Failed to establish a new connection: [Errno 111] Connection refused'))
-
-    ```
-
-- **Step:** `Given a running TissDB instance`
-  - **Feature:** `more_database_tests.feature`
-  - **Scenario:** `List all documents in a collection`
-  - **Error:**
-    ```
-Traceback (most recent call last):
-  File "/home/jules/.pyenv/versions/3.12.11/lib/python3.12/site-packages/urllib3/connection.py", line 198, in _new_conn
-    sock = connection.create_connection(
-           ^^^^^^^^^^^^^^^^^^^^^^^^^^^^^
-  File "/home/jules/.pyenv/versions/3.12.11/lib/python3.12/site-packages/urllib3/util/connection.py", line 85, in create_connection
-    raise err
-  File "/home/jules/.pyenv/versions/3.12.11/lib/python3.12/site-packages/urllib3/util/connection.py", line 73, in create_connection
-    sock.connect(sa)
-ConnectionRefusedError: [Errno 111] Connection refused
-
-The above exception was the direct cause of the following exception:
-
-Traceback (most recent call last):
-  File "/home/jules/.pyenv/versions/3.12.11/lib/python3.12/site-packages/urllib3/connectionpool.py", line 787, in urlopen
-    response = self._make_request(
-               ^^^^^^^^^^^^^^^^^^^
-  File "/home/jules/.pyenv/versions/3.12.11/lib/python3.12/site-packages/urllib3/connectionpool.py", line 493, in _make_request
-    conn.request(
-  File "/home/jules/.pyenv/versions/3.12.11/lib/python3.12/site-packages/urllib3/connection.py", line 494, in request
-    self.endheaders()
-  File "/home/jules/.pyenv/versions/3.12.11/lib/python3.12/http/client.py", line 1333, in endheaders
-    self._send_output(message_body, encode_chunked=encode_chunked)
-  File "/home/jules/.pyenv/versions/3.12.11/lib/python3.12/http/client.py", line 1093, in _send_output
-    self.send(msg)
-  File "/home/jules/.pyenv/versions/3.12.11/lib/python3.12/http/client.py", line 1037, in send
-    self.connect()
-  File "/home/jules/.pyenv/versions/3.12.11/lib/python3.12/site-packages/urllib3/connection.py", line 325, in connect
-    self.sock = self._new_conn()
-                ^^^^^^^^^^^^^^^^
-  File "/home/jules/.pyenv/versions/3.12.11/lib/python3.12/site-packages/urllib3/connection.py", line 213, in _new_conn
-    raise NewConnectionError(
-urllib3.exceptions.NewConnectionError: <urllib3.connection.HTTPConnection object at 0x7f2cf089d5b0>: Failed to establish a new connection: [Errno 111] Connection refused
-
-The above exception was the direct cause of the following exception:
-
-Traceback (most recent call last):
-  File "/home/jules/.pyenv/versions/3.12.11/lib/python3.12/site-packages/requests/adapters.py", line 644, in send
-    resp = conn.urlopen(
-           ^^^^^^^^^^^^^
-  File "/home/jules/.pyenv/versions/3.12.11/lib/python3.12/site-packages/urllib3/connectionpool.py", line 841, in urlopen
-    retries = retries.increment(
-              ^^^^^^^^^^^^^^^^^^
-  File "/home/jules/.pyenv/versions/3.12.11/lib/python3.12/site-packages/urllib3/util/retry.py", line 519, in increment
-    raise MaxRetryError(_pool, url, reason) from reason  # type: ignore[arg-type]
-    ^^^^^^^^^^^^^^^^^^^^^^^^^^^^^^^^^^^^^^^^^^^^^^^^^^^
-urllib3.exceptions.MaxRetryError: HTTPConnectionPool(host='localhost', port=8080): Max retries exceeded with url: /testdb (Caused by NewConnectionError('<urllib3.connection.HTTPConnection object at 0x7f2cf089d5b0>: Failed to establish a new connection: [Errno 111] Connection refused'))
-
-During handling of the above exception, another exception occurred:
-
-Traceback (most recent call last):
-  File "/app/tests/bdd_runner.py", line 306, in run
-    func(context, *match.groups())
-  File "/app/tests/features/steps/test_database_steps.py", line 13, in running_tissdb_instance
-    requests.delete(f"{BASE_URL}/{context['db_name']}")
-  File "/home/jules/.pyenv/versions/3.12.11/lib/python3.12/site-packages/requests/api.py", line 157, in delete
-    return request("delete", url, **kwargs)
-           ^^^^^^^^^^^^^^^^^^^^^^^^^^^^^^^^
-  File "/home/jules/.pyenv/versions/3.12.11/lib/python3.12/site-packages/requests/api.py", line 59, in request
-    return session.request(method=method, url=url, **kwargs)
-           ^^^^^^^^^^^^^^^^^^^^^^^^^^^^^^^^^^^^^^^^^^^^^^^^^
-  File "/home/jules/.pyenv/versions/3.12.11/lib/python3.12/site-packages/requests/sessions.py", line 589, in request
-    resp = self.send(prep, **send_kwargs)
-           ^^^^^^^^^^^^^^^^^^^^^^^^^^^^^^
-  File "/home/jules/.pyenv/versions/3.12.11/lib/python3.12/site-packages/requests/sessions.py", line 703, in send
-    r = adapter.send(request, **kwargs)
-        ^^^^^^^^^^^^^^^^^^^^^^^^^^^^^^^
-  File "/home/jules/.pyenv/versions/3.12.11/lib/python3.12/site-packages/requests/adapters.py", line 677, in send
-    raise ConnectionError(e, request=request)
-requests.exceptions.ConnectionError: HTTPConnectionPool(host='localhost', port=8080): Max retries exceeded with url: /testdb (Caused by NewConnectionError('<urllib3.connection.HTTPConnection object at 0x7f2cf089d5b0>: Failed to establish a new connection: [Errno 111] Connection refused'))
-
-    ```
-
-- **Step:** `Given a running TissDB instance`
-  - **Feature:** `more_database_tests.feature`
-  - **Scenario:** `Query with multiple predicates`
-  - **Error:**
-    ```
-Traceback (most recent call last):
-  File "/home/jules/.pyenv/versions/3.12.11/lib/python3.12/site-packages/urllib3/connection.py", line 198, in _new_conn
-    sock = connection.create_connection(
-           ^^^^^^^^^^^^^^^^^^^^^^^^^^^^^
-  File "/home/jules/.pyenv/versions/3.12.11/lib/python3.12/site-packages/urllib3/util/connection.py", line 85, in create_connection
-    raise err
-  File "/home/jules/.pyenv/versions/3.12.11/lib/python3.12/site-packages/urllib3/util/connection.py", line 73, in create_connection
-    sock.connect(sa)
-ConnectionRefusedError: [Errno 111] Connection refused
-
-The above exception was the direct cause of the following exception:
-
-Traceback (most recent call last):
-  File "/home/jules/.pyenv/versions/3.12.11/lib/python3.12/site-packages/urllib3/connectionpool.py", line 787, in urlopen
-    response = self._make_request(
-               ^^^^^^^^^^^^^^^^^^^
-  File "/home/jules/.pyenv/versions/3.12.11/lib/python3.12/site-packages/urllib3/connectionpool.py", line 493, in _make_request
-    conn.request(
-  File "/home/jules/.pyenv/versions/3.12.11/lib/python3.12/site-packages/urllib3/connection.py", line 494, in request
-    self.endheaders()
-  File "/home/jules/.pyenv/versions/3.12.11/lib/python3.12/http/client.py", line 1333, in endheaders
-    self._send_output(message_body, encode_chunked=encode_chunked)
-  File "/home/jules/.pyenv/versions/3.12.11/lib/python3.12/http/client.py", line 1093, in _send_output
-    self.send(msg)
-  File "/home/jules/.pyenv/versions/3.12.11/lib/python3.12/http/client.py", line 1037, in send
-    self.connect()
-  File "/home/jules/.pyenv/versions/3.12.11/lib/python3.12/site-packages/urllib3/connection.py", line 325, in connect
-    self.sock = self._new_conn()
-                ^^^^^^^^^^^^^^^^
-  File "/home/jules/.pyenv/versions/3.12.11/lib/python3.12/site-packages/urllib3/connection.py", line 213, in _new_conn
-    raise NewConnectionError(
-urllib3.exceptions.NewConnectionError: <urllib3.connection.HTTPConnection object at 0x7f2cf97a3a10>: Failed to establish a new connection: [Errno 111] Connection refused
-
-The above exception was the direct cause of the following exception:
-
-Traceback (most recent call last):
-  File "/home/jules/.pyenv/versions/3.12.11/lib/python3.12/site-packages/requests/adapters.py", line 644, in send
-    resp = conn.urlopen(
-           ^^^^^^^^^^^^^
-  File "/home/jules/.pyenv/versions/3.12.11/lib/python3.12/site-packages/urllib3/connectionpool.py", line 841, in urlopen
-    retries = retries.increment(
-              ^^^^^^^^^^^^^^^^^^
-  File "/home/jules/.pyenv/versions/3.12.11/lib/python3.12/site-packages/urllib3/util/retry.py", line 519, in increment
-    raise MaxRetryError(_pool, url, reason) from reason  # type: ignore[arg-type]
-    ^^^^^^^^^^^^^^^^^^^^^^^^^^^^^^^^^^^^^^^^^^^^^^^^^^^
-urllib3.exceptions.MaxRetryError: HTTPConnectionPool(host='localhost', port=8080): Max retries exceeded with url: /testdb (Caused by NewConnectionError('<urllib3.connection.HTTPConnection object at 0x7f2cf97a3a10>: Failed to establish a new connection: [Errno 111] Connection refused'))
-
-During handling of the above exception, another exception occurred:
-
-Traceback (most recent call last):
-  File "/app/tests/bdd_runner.py", line 306, in run
-    func(context, *match.groups())
-  File "/app/tests/features/steps/test_database_steps.py", line 13, in running_tissdb_instance
-    requests.delete(f"{BASE_URL}/{context['db_name']}")
-  File "/home/jules/.pyenv/versions/3.12.11/lib/python3.12/site-packages/requests/api.py", line 157, in delete
-    return request("delete", url, **kwargs)
-           ^^^^^^^^^^^^^^^^^^^^^^^^^^^^^^^^
-  File "/home/jules/.pyenv/versions/3.12.11/lib/python3.12/site-packages/requests/api.py", line 59, in request
-    return session.request(method=method, url=url, **kwargs)
-           ^^^^^^^^^^^^^^^^^^^^^^^^^^^^^^^^^^^^^^^^^^^^^^^^^
-  File "/home/jules/.pyenv/versions/3.12.11/lib/python3.12/site-packages/requests/sessions.py", line 589, in request
-    resp = self.send(prep, **send_kwargs)
-           ^^^^^^^^^^^^^^^^^^^^^^^^^^^^^^
-  File "/home/jules/.pyenv/versions/3.12.11/lib/python3.12/site-packages/requests/sessions.py", line 703, in send
-    r = adapter.send(request, **kwargs)
-        ^^^^^^^^^^^^^^^^^^^^^^^^^^^^^^^
-  File "/home/jules/.pyenv/versions/3.12.11/lib/python3.12/site-packages/requests/adapters.py", line 677, in send
-    raise ConnectionError(e, request=request)
-requests.exceptions.ConnectionError: HTTPConnectionPool(host='localhost', port=8080): Max retries exceeded with url: /testdb (Caused by NewConnectionError('<urllib3.connection.HTTPConnection object at 0x7f2cf97a3a10>: Failed to establish a new connection: [Errno 111] Connection refused'))
-
-    ```
-
-- **Step:** `Given a running TissDB instance`
-  - **Feature:** `more_database_tests.feature`
-  - **Scenario:** `Attempt to create a collection that already exists`
-  - **Error:**
-    ```
-Traceback (most recent call last):
-  File "/home/jules/.pyenv/versions/3.12.11/lib/python3.12/site-packages/urllib3/connection.py", line 198, in _new_conn
-    sock = connection.create_connection(
-           ^^^^^^^^^^^^^^^^^^^^^^^^^^^^^
-  File "/home/jules/.pyenv/versions/3.12.11/lib/python3.12/site-packages/urllib3/util/connection.py", line 85, in create_connection
-    raise err
-  File "/home/jules/.pyenv/versions/3.12.11/lib/python3.12/site-packages/urllib3/util/connection.py", line 73, in create_connection
-    sock.connect(sa)
-ConnectionRefusedError: [Errno 111] Connection refused
-
-The above exception was the direct cause of the following exception:
-
-Traceback (most recent call last):
-  File "/home/jules/.pyenv/versions/3.12.11/lib/python3.12/site-packages/urllib3/connectionpool.py", line 787, in urlopen
-    response = self._make_request(
-               ^^^^^^^^^^^^^^^^^^^
-  File "/home/jules/.pyenv/versions/3.12.11/lib/python3.12/site-packages/urllib3/connectionpool.py", line 493, in _make_request
-    conn.request(
-  File "/home/jules/.pyenv/versions/3.12.11/lib/python3.12/site-packages/urllib3/connection.py", line 494, in request
-    self.endheaders()
-  File "/home/jules/.pyenv/versions/3.12.11/lib/python3.12/http/client.py", line 1333, in endheaders
-    self._send_output(message_body, encode_chunked=encode_chunked)
-  File "/home/jules/.pyenv/versions/3.12.11/lib/python3.12/http/client.py", line 1093, in _send_output
-    self.send(msg)
-  File "/home/jules/.pyenv/versions/3.12.11/lib/python3.12/http/client.py", line 1037, in send
-    self.connect()
-  File "/home/jules/.pyenv/versions/3.12.11/lib/python3.12/site-packages/urllib3/connection.py", line 325, in connect
-    self.sock = self._new_conn()
-                ^^^^^^^^^^^^^^^^
-  File "/home/jules/.pyenv/versions/3.12.11/lib/python3.12/site-packages/urllib3/connection.py", line 213, in _new_conn
-    raise NewConnectionError(
-urllib3.exceptions.NewConnectionError: <urllib3.connection.HTTPConnection object at 0x7f2cf97a1580>: Failed to establish a new connection: [Errno 111] Connection refused
-
-The above exception was the direct cause of the following exception:
-
-Traceback (most recent call last):
-  File "/home/jules/.pyenv/versions/3.12.11/lib/python3.12/site-packages/requests/adapters.py", line 644, in send
-    resp = conn.urlopen(
-           ^^^^^^^^^^^^^
-  File "/home/jules/.pyenv/versions/3.12.11/lib/python3.12/site-packages/urllib3/connectionpool.py", line 841, in urlopen
-    retries = retries.increment(
-              ^^^^^^^^^^^^^^^^^^
-  File "/home/jules/.pyenv/versions/3.12.11/lib/python3.12/site-packages/urllib3/util/retry.py", line 519, in increment
-    raise MaxRetryError(_pool, url, reason) from reason  # type: ignore[arg-type]
-    ^^^^^^^^^^^^^^^^^^^^^^^^^^^^^^^^^^^^^^^^^^^^^^^^^^^
-urllib3.exceptions.MaxRetryError: HTTPConnectionPool(host='localhost', port=8080): Max retries exceeded with url: /testdb (Caused by NewConnectionError('<urllib3.connection.HTTPConnection object at 0x7f2cf97a1580>: Failed to establish a new connection: [Errno 111] Connection refused'))
-
-During handling of the above exception, another exception occurred:
-
-Traceback (most recent call last):
-  File "/app/tests/bdd_runner.py", line 306, in run
-    func(context, *match.groups())
-  File "/app/tests/features/steps/test_database_steps.py", line 13, in running_tissdb_instance
-    requests.delete(f"{BASE_URL}/{context['db_name']}")
-  File "/home/jules/.pyenv/versions/3.12.11/lib/python3.12/site-packages/requests/api.py", line 157, in delete
-    return request("delete", url, **kwargs)
-           ^^^^^^^^^^^^^^^^^^^^^^^^^^^^^^^^
-  File "/home/jules/.pyenv/versions/3.12.11/lib/python3.12/site-packages/requests/api.py", line 59, in request
-    return session.request(method=method, url=url, **kwargs)
-           ^^^^^^^^^^^^^^^^^^^^^^^^^^^^^^^^^^^^^^^^^^^^^^^^^
-  File "/home/jules/.pyenv/versions/3.12.11/lib/python3.12/site-packages/requests/sessions.py", line 589, in request
-    resp = self.send(prep, **send_kwargs)
-           ^^^^^^^^^^^^^^^^^^^^^^^^^^^^^^
-  File "/home/jules/.pyenv/versions/3.12.11/lib/python3.12/site-packages/requests/sessions.py", line 703, in send
-    r = adapter.send(request, **kwargs)
-        ^^^^^^^^^^^^^^^^^^^^^^^^^^^^^^^
-  File "/home/jules/.pyenv/versions/3.12.11/lib/python3.12/site-packages/requests/adapters.py", line 677, in send
-    raise ConnectionError(e, request=request)
-requests.exceptions.ConnectionError: HTTPConnectionPool(host='localhost', port=8080): Max retries exceeded with url: /testdb (Caused by NewConnectionError('<urllib3.connection.HTTPConnection object at 0x7f2cf97a1580>: Failed to establish a new connection: [Errno 111] Connection refused'))
-
-    ```
-
-- **Step:** `Given a running TissDB instance`
-  - **Feature:** `more_database_tests.feature`
-  - **Scenario:** `Attempt to delete a non-existent document`
-  - **Error:**
-    ```
-Traceback (most recent call last):
-  File "/home/jules/.pyenv/versions/3.12.11/lib/python3.12/site-packages/urllib3/connection.py", line 198, in _new_conn
-    sock = connection.create_connection(
-           ^^^^^^^^^^^^^^^^^^^^^^^^^^^^^
-  File "/home/jules/.pyenv/versions/3.12.11/lib/python3.12/site-packages/urllib3/util/connection.py", line 85, in create_connection
-    raise err
-  File "/home/jules/.pyenv/versions/3.12.11/lib/python3.12/site-packages/urllib3/util/connection.py", line 73, in create_connection
-    sock.connect(sa)
-ConnectionRefusedError: [Errno 111] Connection refused
-
-The above exception was the direct cause of the following exception:
-
-Traceback (most recent call last):
-  File "/home/jules/.pyenv/versions/3.12.11/lib/python3.12/site-packages/urllib3/connectionpool.py", line 787, in urlopen
-    response = self._make_request(
-               ^^^^^^^^^^^^^^^^^^^
-  File "/home/jules/.pyenv/versions/3.12.11/lib/python3.12/site-packages/urllib3/connectionpool.py", line 493, in _make_request
-    conn.request(
-  File "/home/jules/.pyenv/versions/3.12.11/lib/python3.12/site-packages/urllib3/connection.py", line 494, in request
-    self.endheaders()
-  File "/home/jules/.pyenv/versions/3.12.11/lib/python3.12/http/client.py", line 1333, in endheaders
-    self._send_output(message_body, encode_chunked=encode_chunked)
-  File "/home/jules/.pyenv/versions/3.12.11/lib/python3.12/http/client.py", line 1093, in _send_output
-    self.send(msg)
-  File "/home/jules/.pyenv/versions/3.12.11/lib/python3.12/http/client.py", line 1037, in send
-    self.connect()
-  File "/home/jules/.pyenv/versions/3.12.11/lib/python3.12/site-packages/urllib3/connection.py", line 325, in connect
-    self.sock = self._new_conn()
-                ^^^^^^^^^^^^^^^^
-  File "/home/jules/.pyenv/versions/3.12.11/lib/python3.12/site-packages/urllib3/connection.py", line 213, in _new_conn
-    raise NewConnectionError(
-urllib3.exceptions.NewConnectionError: <urllib3.connection.HTTPConnection object at 0x7f2cf089dc70>: Failed to establish a new connection: [Errno 111] Connection refused
-
-The above exception was the direct cause of the following exception:
-
-Traceback (most recent call last):
-  File "/home/jules/.pyenv/versions/3.12.11/lib/python3.12/site-packages/requests/adapters.py", line 644, in send
-    resp = conn.urlopen(
-           ^^^^^^^^^^^^^
-  File "/home/jules/.pyenv/versions/3.12.11/lib/python3.12/site-packages/urllib3/connectionpool.py", line 841, in urlopen
-    retries = retries.increment(
-              ^^^^^^^^^^^^^^^^^^
-  File "/home/jules/.pyenv/versions/3.12.11/lib/python3.12/site-packages/urllib3/util/retry.py", line 519, in increment
-    raise MaxRetryError(_pool, url, reason) from reason  # type: ignore[arg-type]
-    ^^^^^^^^^^^^^^^^^^^^^^^^^^^^^^^^^^^^^^^^^^^^^^^^^^^
-urllib3.exceptions.MaxRetryError: HTTPConnectionPool(host='localhost', port=8080): Max retries exceeded with url: /testdb (Caused by NewConnectionError('<urllib3.connection.HTTPConnection object at 0x7f2cf089dc70>: Failed to establish a new connection: [Errno 111] Connection refused'))
-
-During handling of the above exception, another exception occurred:
-
-Traceback (most recent call last):
-  File "/app/tests/bdd_runner.py", line 306, in run
-    func(context, *match.groups())
-  File "/app/tests/features/steps/test_database_steps.py", line 13, in running_tissdb_instance
-    requests.delete(f"{BASE_URL}/{context['db_name']}")
-  File "/home/jules/.pyenv/versions/3.12.11/lib/python3.12/site-packages/requests/api.py", line 157, in delete
-    return request("delete", url, **kwargs)
-           ^^^^^^^^^^^^^^^^^^^^^^^^^^^^^^^^
-  File "/home/jules/.pyenv/versions/3.12.11/lib/python3.12/site-packages/requests/api.py", line 59, in request
-    return session.request(method=method, url=url, **kwargs)
-           ^^^^^^^^^^^^^^^^^^^^^^^^^^^^^^^^^^^^^^^^^^^^^^^^^
-  File "/home/jules/.pyenv/versions/3.12.11/lib/python3.12/site-packages/requests/sessions.py", line 589, in request
-    resp = self.send(prep, **send_kwargs)
-           ^^^^^^^^^^^^^^^^^^^^^^^^^^^^^^
-  File "/home/jules/.pyenv/versions/3.12.11/lib/python3.12/site-packages/requests/sessions.py", line 703, in send
-    r = adapter.send(request, **kwargs)
-        ^^^^^^^^^^^^^^^^^^^^^^^^^^^^^^^
-  File "/home/jules/.pyenv/versions/3.12.11/lib/python3.12/site-packages/requests/adapters.py", line 677, in send
-    raise ConnectionError(e, request=request)
-requests.exceptions.ConnectionError: HTTPConnectionPool(host='localhost', port=8080): Max retries exceeded with url: /testdb (Caused by NewConnectionError('<urllib3.connection.HTTPConnection object at 0x7f2cf089dc70>: Failed to establish a new connection: [Errno 111] Connection refused'))
-
-    ```
-
-- **Step:** `Given a model and tokenizer`
-  - **Feature:** `kv_cache.feature`
-  - **Scenario:** `Generating with KV cache produces the same output as generating without it`
-  - **Error:**
-    ```
-Traceback (most recent call last):
-  File "/home/jules/.pyenv/versions/3.12.11/lib/python3.12/site-packages/urllib3/connection.py", line 198, in _new_conn
-    sock = connection.create_connection(
-           ^^^^^^^^^^^^^^^^^^^^^^^^^^^^^
-  File "/home/jules/.pyenv/versions/3.12.11/lib/python3.12/site-packages/urllib3/util/connection.py", line 85, in create_connection
-    raise err
-  File "/home/jules/.pyenv/versions/3.12.11/lib/python3.12/site-packages/urllib3/util/connection.py", line 73, in create_connection
-    sock.connect(sa)
-ConnectionRefusedError: [Errno 111] Connection refused
-
-The above exception was the direct cause of the following exception:
-
-Traceback (most recent call last):
-  File "/home/jules/.pyenv/versions/3.12.11/lib/python3.12/site-packages/urllib3/connectionpool.py", line 787, in urlopen
-    response = self._make_request(
-               ^^^^^^^^^^^^^^^^^^^
-  File "/home/jules/.pyenv/versions/3.12.11/lib/python3.12/site-packages/urllib3/connectionpool.py", line 493, in _make_request
-    conn.request(
-  File "/home/jules/.pyenv/versions/3.12.11/lib/python3.12/site-packages/urllib3/connection.py", line 494, in request
-    self.endheaders()
-  File "/home/jules/.pyenv/versions/3.12.11/lib/python3.12/http/client.py", line 1333, in endheaders
-    self._send_output(message_body, encode_chunked=encode_chunked)
-  File "/home/jules/.pyenv/versions/3.12.11/lib/python3.12/http/client.py", line 1093, in _send_output
-    self.send(msg)
-  File "/home/jules/.pyenv/versions/3.12.11/lib/python3.12/http/client.py", line 1037, in send
-    self.connect()
-  File "/home/jules/.pyenv/versions/3.12.11/lib/python3.12/site-packages/urllib3/connection.py", line 325, in connect
-    self.sock = self._new_conn()
-                ^^^^^^^^^^^^^^^^
-  File "/home/jules/.pyenv/versions/3.12.11/lib/python3.12/site-packages/urllib3/connection.py", line 213, in _new_conn
-    raise NewConnectionError(
-urllib3.exceptions.NewConnectionError: <urllib3.connection.HTTPConnection object at 0x7f2cf97a3140>: Failed to establish a new connection: [Errno 111] Connection refused
-
-The above exception was the direct cause of the following exception:
-
-Traceback (most recent call last):
-  File "/home/jules/.pyenv/versions/3.12.11/lib/python3.12/site-packages/requests/adapters.py", line 644, in send
-    resp = conn.urlopen(
-           ^^^^^^^^^^^^^
-  File "/home/jules/.pyenv/versions/3.12.11/lib/python3.12/site-packages/urllib3/connectionpool.py", line 841, in urlopen
-    retries = retries.increment(
-              ^^^^^^^^^^^^^^^^^^
-  File "/home/jules/.pyenv/versions/3.12.11/lib/python3.12/site-packages/urllib3/util/retry.py", line 519, in increment
-    raise MaxRetryError(_pool, url, reason) from reason  # type: ignore[arg-type]
-    ^^^^^^^^^^^^^^^^^^^^^^^^^^^^^^^^^^^^^^^^^^^^^^^^^^^
-urllib3.exceptions.MaxRetryError: HTTPConnectionPool(host='127.0.0.1', port=8080): Max retries exceeded with url: /testdb (Caused by NewConnectionError('<urllib3.connection.HTTPConnection object at 0x7f2cf97a3140>: Failed to establish a new connection: [Errno 111] Connection refused'))
-
-During handling of the above exception, another exception occurred:
-
-Traceback (most recent call last):
-  File "/app/tests/bdd_runner.py", line 306, in run
-    func(context, *match.groups())
-  File "/app/tests/features/steps/test_kv_cache_steps.py", line 16, in context
-    model = QuantaTissu(model_config)
-            ^^^^^^^^^^^^^^^^^^^^^^^^^
-  File "/app/quanta_tissu/tisslm/model.py", line 99, in __init__
-    self.knowledge_base = KnowledgeBase(self.embeddings.value, tokenize, db_host=db_host, db_port=db_port)
-                          ^^^^^^^^^^^^^^^^^^^^^^^^^^^^^^^^^^^^^^^^^^^^^^^^^^^^^^^^^^^^^^^^^^^^^^^^^^^^^^^^
-  File "/app/quanta_tissu/tisslm/knowledge_base.py", line 25, in __init__
-    self._setup_database()
-  File "/app/quanta_tissu/tisslm/knowledge_base.py", line 34, in _setup_database
-    response = requests.put(f"{self.base_url}/{self.db_name}")
-               ^^^^^^^^^^^^^^^^^^^^^^^^^^^^^^^^^^^^^^^^^^^^^^^
-  File "/home/jules/.pyenv/versions/3.12.11/lib/python3.12/site-packages/requests/api.py", line 130, in put
-    return request("put", url, data=data, **kwargs)
-           ^^^^^^^^^^^^^^^^^^^^^^^^^^^^^^^^^^^^^^^^
-  File "/home/jules/.pyenv/versions/3.12.11/lib/python3.12/site-packages/requests/api.py", line 59, in request
-    return session.request(method=method, url=url, **kwargs)
-           ^^^^^^^^^^^^^^^^^^^^^^^^^^^^^^^^^^^^^^^^^^^^^^^^^
-  File "/home/jules/.pyenv/versions/3.12.11/lib/python3.12/site-packages/requests/sessions.py", line 589, in request
-    resp = self.send(prep, **send_kwargs)
-           ^^^^^^^^^^^^^^^^^^^^^^^^^^^^^^
-  File "/home/jules/.pyenv/versions/3.12.11/lib/python3.12/site-packages/requests/sessions.py", line 703, in send
-    r = adapter.send(request, **kwargs)
-        ^^^^^^^^^^^^^^^^^^^^^^^^^^^^^^^
-  File "/home/jules/.pyenv/versions/3.12.11/lib/python3.12/site-packages/requests/adapters.py", line 677, in send
-    raise ConnectionError(e, request=request)
-requests.exceptions.ConnectionError: HTTPConnectionPool(host='127.0.0.1', port=8080): Max retries exceeded with url: /testdb (Caused by NewConnectionError('<urllib3.connection.HTTPConnection object at 0x7f2cf97a3140>: Failed to establish a new connection: [Errno 111] Connection refused'))
-
-    ```
 
 - **Step:** `Then the query result should be empty`
   - **Feature:** `select_queries.feature`
   - **Scenario:** `Query with no results`
   - **Error:**
     ```
-Traceback (most recent call last):
-  File "/app/tests/bdd_runner.py", line 306, in run
-    func(context, *match.groups())
-  File "/app/tests/features/steps/test_extended_database_steps.py", line 10, in query_result_should_be_empty
-    assert isinstance(context['query_result'], list), f"Query result is not a list: {context['query_result']}"
-                      ~~~~~~~^^^^^^^^^^^^^^^^
-KeyError: 'query_result'
-
-    ```
-
-- **Step:** `Given a running TissDB instance`
-  - **Feature:** `extended_database_tests.feature`
-  - **Scenario:** `Handle various data types in documents`
-  - **Error:**
-    ```
-Traceback (most recent call last):
-  File "/home/jules/.pyenv/versions/3.12.11/lib/python3.12/site-packages/urllib3/connection.py", line 198, in _new_conn
-    sock = connection.create_connection(
-           ^^^^^^^^^^^^^^^^^^^^^^^^^^^^^
-  File "/home/jules/.pyenv/versions/3.12.11/lib/python3.12/site-packages/urllib3/util/connection.py", line 85, in create_connection
-    raise err
-  File "/home/jules/.pyenv/versions/3.12.11/lib/python3.12/site-packages/urllib3/util/connection.py", line 73, in create_connection
-    sock.connect(sa)
-ConnectionRefusedError: [Errno 111] Connection refused
-
-The above exception was the direct cause of the following exception:
-
-Traceback (most recent call last):
-  File "/home/jules/.pyenv/versions/3.12.11/lib/python3.12/site-packages/urllib3/connectionpool.py", line 787, in urlopen
-    response = self._make_request(
-               ^^^^^^^^^^^^^^^^^^^
-  File "/home/jules/.pyenv/versions/3.12.11/lib/python3.12/site-packages/urllib3/connectionpool.py", line 493, in _make_request
-    conn.request(
-  File "/home/jules/.pyenv/versions/3.12.11/lib/python3.12/site-packages/urllib3/connection.py", line 494, in request
-    self.endheaders()
-  File "/home/jules/.pyenv/versions/3.12.11/lib/python3.12/http/client.py", line 1333, in endheaders
-    self._send_output(message_body, encode_chunked=encode_chunked)
-  File "/home/jules/.pyenv/versions/3.12.11/lib/python3.12/http/client.py", line 1093, in _send_output
-    self.send(msg)
-  File "/home/jules/.pyenv/versions/3.12.11/lib/python3.12/http/client.py", line 1037, in send
-    self.connect()
-  File "/home/jules/.pyenv/versions/3.12.11/lib/python3.12/site-packages/urllib3/connection.py", line 325, in connect
-    self.sock = self._new_conn()
-                ^^^^^^^^^^^^^^^^
-  File "/home/jules/.pyenv/versions/3.12.11/lib/python3.12/site-packages/urllib3/connection.py", line 213, in _new_conn
-    raise NewConnectionError(
-urllib3.exceptions.NewConnectionError: <urllib3.connection.HTTPConnection object at 0x7f2cf97a29f0>: Failed to establish a new connection: [Errno 111] Connection refused
-
-The above exception was the direct cause of the following exception:
-
-Traceback (most recent call last):
-  File "/home/jules/.pyenv/versions/3.12.11/lib/python3.12/site-packages/requests/adapters.py", line 644, in send
-    resp = conn.urlopen(
-           ^^^^^^^^^^^^^
-  File "/home/jules/.pyenv/versions/3.12.11/lib/python3.12/site-packages/urllib3/connectionpool.py", line 841, in urlopen
-    retries = retries.increment(
-              ^^^^^^^^^^^^^^^^^^
-  File "/home/jules/.pyenv/versions/3.12.11/lib/python3.12/site-packages/urllib3/util/retry.py", line 519, in increment
-    raise MaxRetryError(_pool, url, reason) from reason  # type: ignore[arg-type]
-    ^^^^^^^^^^^^^^^^^^^^^^^^^^^^^^^^^^^^^^^^^^^^^^^^^^^
-urllib3.exceptions.MaxRetryError: HTTPConnectionPool(host='localhost', port=8080): Max retries exceeded with url: /testdb (Caused by NewConnectionError('<urllib3.connection.HTTPConnection object at 0x7f2cf97a29f0>: Failed to establish a new connection: [Errno 111] Connection refused'))
-
-During handling of the above exception, another exception occurred:
-
-Traceback (most recent call last):
-  File "/app/tests/bdd_runner.py", line 306, in run
-    func(context, *match.groups())
-  File "/app/tests/features/steps/test_database_steps.py", line 13, in running_tissdb_instance
-    requests.delete(f"{BASE_URL}/{context['db_name']}")
-  File "/home/jules/.pyenv/versions/3.12.11/lib/python3.12/site-packages/requests/api.py", line 157, in delete
-    return request("delete", url, **kwargs)
-           ^^^^^^^^^^^^^^^^^^^^^^^^^^^^^^^^
-  File "/home/jules/.pyenv/versions/3.12.11/lib/python3.12/site-packages/requests/api.py", line 59, in request
-    return session.request(method=method, url=url, **kwargs)
-           ^^^^^^^^^^^^^^^^^^^^^^^^^^^^^^^^^^^^^^^^^^^^^^^^^
-  File "/home/jules/.pyenv/versions/3.12.11/lib/python3.12/site-packages/requests/sessions.py", line 589, in request
-    resp = self.send(prep, **send_kwargs)
-           ^^^^^^^^^^^^^^^^^^^^^^^^^^^^^^
-  File "/home/jules/.pyenv/versions/3.12.11/lib/python3.12/site-packages/requests/sessions.py", line 703, in send
-    r = adapter.send(request, **kwargs)
-        ^^^^^^^^^^^^^^^^^^^^^^^^^^^^^^^
-  File "/home/jules/.pyenv/versions/3.12.11/lib/python3.12/site-packages/requests/adapters.py", line 677, in send
-    raise ConnectionError(e, request=request)
-requests.exceptions.ConnectionError: HTTPConnectionPool(host='localhost', port=8080): Max retries exceeded with url: /testdb (Caused by NewConnectionError('<urllib3.connection.HTTPConnection object at 0x7f2cf97a29f0>: Failed to establish a new connection: [Errno 111] Connection refused'))
-
-    ```
-
-- **Step:** `Given a running TissDB instance`
-  - **Feature:** `extended_database_tests.feature`
-  - **Scenario:** `Query with OR predicate`
-  - **Error:**
-    ```
-Traceback (most recent call last):
-  File "/home/jules/.pyenv/versions/3.12.11/lib/python3.12/site-packages/urllib3/connection.py", line 198, in _new_conn
-    sock = connection.create_connection(
-           ^^^^^^^^^^^^^^^^^^^^^^^^^^^^^
-  File "/home/jules/.pyenv/versions/3.12.11/lib/python3.12/site-packages/urllib3/util/connection.py", line 85, in create_connection
-    raise err
-  File "/home/jules/.pyenv/versions/3.12.11/lib/python3.12/site-packages/urllib3/util/connection.py", line 73, in create_connection
-    sock.connect(sa)
-ConnectionRefusedError: [Errno 111] Connection refused
-
-The above exception was the direct cause of the following exception:
-
-Traceback (most recent call last):
-  File "/home/jules/.pyenv/versions/3.12.11/lib/python3.12/site-packages/urllib3/connectionpool.py", line 787, in urlopen
-    response = self._make_request(
-               ^^^^^^^^^^^^^^^^^^^
-  File "/home/jules/.pyenv/versions/3.12.11/lib/python3.12/site-packages/urllib3/connectionpool.py", line 493, in _make_request
-    conn.request(
-  File "/home/jules/.pyenv/versions/3.12.11/lib/python3.12/site-packages/urllib3/connection.py", line 494, in request
-    self.endheaders()
-  File "/home/jules/.pyenv/versions/3.12.11/lib/python3.12/http/client.py", line 1333, in endheaders
-    self._send_output(message_body, encode_chunked=encode_chunked)
-  File "/home/jules/.pyenv/versions/3.12.11/lib/python3.12/http/client.py", line 1093, in _send_output
-    self.send(msg)
-  File "/home/jules/.pyenv/versions/3.12.11/lib/python3.12/http/client.py", line 1037, in send
-    self.connect()
-  File "/home/jules/.pyenv/versions/3.12.11/lib/python3.12/site-packages/urllib3/connection.py", line 325, in connect
-    self.sock = self._new_conn()
-                ^^^^^^^^^^^^^^^^
-  File "/home/jules/.pyenv/versions/3.12.11/lib/python3.12/site-packages/urllib3/connection.py", line 213, in _new_conn
-    raise NewConnectionError(
-urllib3.exceptions.NewConnectionError: <urllib3.connection.HTTPConnection object at 0x7f2cf974a660>: Failed to establish a new connection: [Errno 111] Connection refused
-
-The above exception was the direct cause of the following exception:
-
-Traceback (most recent call last):
-  File "/home/jules/.pyenv/versions/3.12.11/lib/python3.12/site-packages/requests/adapters.py", line 644, in send
-    resp = conn.urlopen(
-           ^^^^^^^^^^^^^
-  File "/home/jules/.pyenv/versions/3.12.11/lib/python3.12/site-packages/urllib3/connectionpool.py", line 841, in urlopen
-    retries = retries.increment(
-              ^^^^^^^^^^^^^^^^^^
-  File "/home/jules/.pyenv/versions/3.12.11/lib/python3.12/site-packages/urllib3/util/retry.py", line 519, in increment
-    raise MaxRetryError(_pool, url, reason) from reason  # type: ignore[arg-type]
-    ^^^^^^^^^^^^^^^^^^^^^^^^^^^^^^^^^^^^^^^^^^^^^^^^^^^
-urllib3.exceptions.MaxRetryError: HTTPConnectionPool(host='localhost', port=8080): Max retries exceeded with url: /testdb (Caused by NewConnectionError('<urllib3.connection.HTTPConnection object at 0x7f2cf974a660>: Failed to establish a new connection: [Errno 111] Connection refused'))
-
-During handling of the above exception, another exception occurred:
-
-Traceback (most recent call last):
-  File "/app/tests/bdd_runner.py", line 306, in run
-    func(context, *match.groups())
-  File "/app/tests/features/steps/test_database_steps.py", line 13, in running_tissdb_instance
-    requests.delete(f"{BASE_URL}/{context['db_name']}")
-  File "/home/jules/.pyenv/versions/3.12.11/lib/python3.12/site-packages/requests/api.py", line 157, in delete
-    return request("delete", url, **kwargs)
-           ^^^^^^^^^^^^^^^^^^^^^^^^^^^^^^^^
-  File "/home/jules/.pyenv/versions/3.12.11/lib/python3.12/site-packages/requests/api.py", line 59, in request
-    return session.request(method=method, url=url, **kwargs)
-           ^^^^^^^^^^^^^^^^^^^^^^^^^^^^^^^^^^^^^^^^^^^^^^^^^
-  File "/home/jules/.pyenv/versions/3.12.11/lib/python3.12/site-packages/requests/sessions.py", line 589, in request
-    resp = self.send(prep, **send_kwargs)
-           ^^^^^^^^^^^^^^^^^^^^^^^^^^^^^^
-  File "/home/jules/.pyenv/versions/3.12.11/lib/python3.12/site-packages/requests/sessions.py", line 703, in send
-    r = adapter.send(request, **kwargs)
-        ^^^^^^^^^^^^^^^^^^^^^^^^^^^^^^^
-  File "/home/jules/.pyenv/versions/3.12.11/lib/python3.12/site-packages/requests/adapters.py", line 677, in send
-    raise ConnectionError(e, request=request)
-requests.exceptions.ConnectionError: HTTPConnectionPool(host='localhost', port=8080): Max retries exceeded with url: /testdb (Caused by NewConnectionError('<urllib3.connection.HTTPConnection object at 0x7f2cf974a660>: Failed to establish a new connection: [Errno 111] Connection refused'))
-
-    ```
-
-- **Step:** `Given a running TissDB instance`
-  - **Feature:** `extended_database_tests.feature`
-  - **Scenario:** `Query with no matching results`
-  - **Error:**
-    ```
-Traceback (most recent call last):
-  File "/home/jules/.pyenv/versions/3.12.11/lib/python3.12/site-packages/urllib3/connection.py", line 198, in _new_conn
-    sock = connection.create_connection(
-           ^^^^^^^^^^^^^^^^^^^^^^^^^^^^^
-  File "/home/jules/.pyenv/versions/3.12.11/lib/python3.12/site-packages/urllib3/util/connection.py", line 85, in create_connection
-    raise err
-  File "/home/jules/.pyenv/versions/3.12.11/lib/python3.12/site-packages/urllib3/util/connection.py", line 73, in create_connection
-    sock.connect(sa)
-ConnectionRefusedError: [Errno 111] Connection refused
-
-The above exception was the direct cause of the following exception:
-
-Traceback (most recent call last):
-  File "/home/jules/.pyenv/versions/3.12.11/lib/python3.12/site-packages/urllib3/connectionpool.py", line 787, in urlopen
-    response = self._make_request(
-               ^^^^^^^^^^^^^^^^^^^
-  File "/home/jules/.pyenv/versions/3.12.11/lib/python3.12/site-packages/urllib3/connectionpool.py", line 493, in _make_request
-    conn.request(
-  File "/home/jules/.pyenv/versions/3.12.11/lib/python3.12/site-packages/urllib3/connection.py", line 494, in request
-    self.endheaders()
-  File "/home/jules/.pyenv/versions/3.12.11/lib/python3.12/http/client.py", line 1333, in endheaders
-    self._send_output(message_body, encode_chunked=encode_chunked)
-  File "/home/jules/.pyenv/versions/3.12.11/lib/python3.12/http/client.py", line 1093, in _send_output
-    self.send(msg)
-  File "/home/jules/.pyenv/versions/3.12.11/lib/python3.12/http/client.py", line 1037, in send
-    self.connect()
-  File "/home/jules/.pyenv/versions/3.12.11/lib/python3.12/site-packages/urllib3/connection.py", line 325, in connect
-    self.sock = self._new_conn()
-                ^^^^^^^^^^^^^^^^
-  File "/home/jules/.pyenv/versions/3.12.11/lib/python3.12/site-packages/urllib3/connection.py", line 213, in _new_conn
-    raise NewConnectionError(
-urllib3.exceptions.NewConnectionError: <urllib3.connection.HTTPConnection object at 0x7f2cf089c350>: Failed to establish a new connection: [Errno 111] Connection refused
-
-The above exception was the direct cause of the following exception:
-
-Traceback (most recent call last):
-  File "/home/jules/.pyenv/versions/3.12.11/lib/python3.12/site-packages/requests/adapters.py", line 644, in send
-    resp = conn.urlopen(
-           ^^^^^^^^^^^^^
-  File "/home/jules/.pyenv/versions/3.12.11/lib/python3.12/site-packages/urllib3/connectionpool.py", line 841, in urlopen
-    retries = retries.increment(
-              ^^^^^^^^^^^^^^^^^^
-  File "/home/jules/.pyenv/versions/3.12.11/lib/python3.12/site-packages/urllib3/util/retry.py", line 519, in increment
-    raise MaxRetryError(_pool, url, reason) from reason  # type: ignore[arg-type]
-    ^^^^^^^^^^^^^^^^^^^^^^^^^^^^^^^^^^^^^^^^^^^^^^^^^^^
-urllib3.exceptions.MaxRetryError: HTTPConnectionPool(host='localhost', port=8080): Max retries exceeded with url: /testdb (Caused by NewConnectionError('<urllib3.connection.HTTPConnection object at 0x7f2cf089c350>: Failed to establish a new connection: [Errno 111] Connection refused'))
-
-During handling of the above exception, another exception occurred:
-
-Traceback (most recent call last):
-  File "/app/tests/bdd_runner.py", line 306, in run
-    func(context, *match.groups())
-  File "/app/tests/features/steps/test_database_steps.py", line 13, in running_tissdb_instance
-    requests.delete(f"{BASE_URL}/{context['db_name']}")
-  File "/home/jules/.pyenv/versions/3.12.11/lib/python3.12/site-packages/requests/api.py", line 157, in delete
-    return request("delete", url, **kwargs)
-           ^^^^^^^^^^^^^^^^^^^^^^^^^^^^^^^^
-  File "/home/jules/.pyenv/versions/3.12.11/lib/python3.12/site-packages/requests/api.py", line 59, in request
-    return session.request(method=method, url=url, **kwargs)
-           ^^^^^^^^^^^^^^^^^^^^^^^^^^^^^^^^^^^^^^^^^^^^^^^^^
-  File "/home/jules/.pyenv/versions/3.12.11/lib/python3.12/site-packages/requests/sessions.py", line 589, in request
-    resp = self.send(prep, **send_kwargs)
-           ^^^^^^^^^^^^^^^^^^^^^^^^^^^^^^
-  File "/home/jules/.pyenv/versions/3.12.11/lib/python3.12/site-packages/requests/sessions.py", line 703, in send
-    r = adapter.send(request, **kwargs)
-        ^^^^^^^^^^^^^^^^^^^^^^^^^^^^^^^
-  File "/home/jules/.pyenv/versions/3.12.11/lib/python3.12/site-packages/requests/adapters.py", line 677, in send
-    raise ConnectionError(e, request=request)
-requests.exceptions.ConnectionError: HTTPConnectionPool(host='localhost', port=8080): Max retries exceeded with url: /testdb (Caused by NewConnectionError('<urllib3.connection.HTTPConnection object at 0x7f2cf089c350>: Failed to establish a new connection: [Errno 111] Connection refused'))
-=======
-
-- **Step:** `Then the query result should contain "apple"`
-  - **Feature:** `database.feature`
-  - **Scenario:** `Execute TissQL query`
-  - **Error:**
-    ```
-Traceback (most recent call last):
-  File "/app/tests/bdd_runner.py", line 304, in run
-    func(context, *args)
-  File "/app/tests/features/steps/test_database_steps.py", line 117, in query_result_should_contain
-    assert found
-           ^^^^^
-AssertionError
-
-    ```
-
-- **Step:** `When I begin a transaction`
-  - **Feature:** `database.feature`
-  - **Scenario:** `Basic transaction operations`
-  - **Error:**
-    ```
-Traceback (most recent call last):
-  File "/app/tests/bdd_runner.py", line 304, in run
-    func(context, *args)
-  File "/app/tests/features/steps/test_database_steps.py", line 131, in begin_transaction
-    assert response.status_code == 200
-           ^^^^^^^^^^^^^^^^^^^^^^^^^^^
-AssertionError
-
-    ```
-
-- **Step:** `When I begin a transaction`
-  - **Feature:** `database.feature`
-  - **Scenario:** `Rollback transaction`
-  - **Error:**
-    ```
-Traceback (most recent call last):
-  File "/app/tests/bdd_runner.py", line 304, in run
-    func(context, *args)
-  File "/app/tests/features/steps/test_database_steps.py", line 131, in begin_transaction
-    assert response.status_code == 200
-           ^^^^^^^^^^^^^^^^^^^^^^^^^^^
-AssertionError
-
-    ```
-
-- **Step:** `Then the document with ID "doc_types" in "data_types_collection" should have content {"string": "hello", "integer": 123, "float": 45.67, "boolean": true, "null_value": null, "array": [1, "two", false], "nested_object": {"key": "value"}}`
-  - **Feature:** `extended_database_tests.feature`
-  - **Scenario:** `Handle various data types in documents`
-  - **Error:**
-    ```
-Traceback (most recent call last):
-  File "/app/tests/bdd_runner.py", line 304, in run
-    func(context, *args)
-  File "/app/tests/features/steps/test_database_steps.py", line 74, in document_should_have_content
-    assert actual_content[key] == value
-           ^^^^^^^^^^^^^^^^^^^^^^^^^^^^
-AssertionError
-
-    ```
-
-- **Step:** `Then the query result should contain "A"`
-  - **Feature:** `extended_database_tests.feature`
-  - **Scenario:** `Query with OR predicate`
-  - **Error:**
-    ```
-Traceback (most recent call last):
-  File "/app/tests/bdd_runner.py", line 304, in run
-    func(context, *args)
-  File "/app/tests/features/steps/test_database_steps.py", line 117, in query_result_should_contain
-    assert found
-           ^^^^^
-AssertionError
-
-    ```
-
-- **Step:** `Given a model and tokenizer`
-  - **Feature:** `generate.feature`
-  - **Scenario:** `Generating text with a prompt using sampling`
-  - **Error:**
-    ```
-Traceback (most recent call last):
-  File "/app/tests/bdd_runner.py", line 304, in run
-    func(context, *args)
-  File "/app/tests/features/steps/test_kv_cache_steps.py", line 16, in context
-    model = QuantaTissu(model_config)
-            ^^^^^^^^^^^^^^^^^^^^^^^^^
-  File "/app/quanta_tissu/tisslm/model.py", line 99, in __init__
-    self.knowledge_base = KnowledgeBase(self.embeddings.value, tokenize, db_host=db_host, db_port=db_port)
-                          ^^^^^^^^^^^^^^^^^^^^^^^^^^^^^^^^^^^^^^^^^^^^^^^^^^^^^^^^^^^^^^^^^^^^^^^^^^^^^^^^
-  File "/app/quanta_tissu/tisslm/knowledge_base.py", line 25, in __init__
-    self._setup_database()
-  File "/app/quanta_tissu/tisslm/knowledge_base.py", line 42, in _setup_database
-    response.raise_for_status()
-  File "/home/jules/.pyenv/versions/3.12.11/lib/python3.12/site-packages/requests/models.py", line 1026, in raise_for_status
-    raise HTTPError(http_error_msg, response=self)
-requests.exceptions.HTTPError: 500 Server Error: Internal Server Error for url: http://127.0.0.1:8080/testdb/knowledge
-
-    ```
-
-- **Step:** `Given a model and tokenizer`
-  - **Feature:** `predict.feature`
-  - **Scenario:** `Predicting the next token`
-  - **Error:**
-    ```
-Traceback (most recent call last):
-  File "/app/tests/bdd_runner.py", line 304, in run
-    func(context, *args)
-  File "/app/tests/features/steps/test_kv_cache_steps.py", line 16, in context
-    model = QuantaTissu(model_config)
-            ^^^^^^^^^^^^^^^^^^^^^^^^^
-  File "/app/quanta_tissu/tisslm/model.py", line 99, in __init__
-    self.knowledge_base = KnowledgeBase(self.embeddings.value, tokenize, db_host=db_host, db_port=db_port)
-                          ^^^^^^^^^^^^^^^^^^^^^^^^^^^^^^^^^^^^^^^^^^^^^^^^^^^^^^^^^^^^^^^^^^^^^^^^^^^^^^^^
-  File "/app/quanta_tissu/tisslm/knowledge_base.py", line 25, in __init__
-    self._setup_database()
-  File "/app/quanta_tissu/tisslm/knowledge_base.py", line 42, in _setup_database
-    response.raise_for_status()
-  File "/home/jules/.pyenv/versions/3.12.11/lib/python3.12/site-packages/requests/models.py", line 1026, in raise_for_status
-    raise HTTPError(http_error_msg, response=self)
-requests.exceptions.HTTPError: 500 Server Error: Internal Server Error for url: http://127.0.0.1:8080/testdb/knowledge
-
-    ```
-
-- **Step:** `When I execute the TissQL query "UPDATE products SET price = 1250 WHERE name = 'Laptop'" on "products"`
-  - **Feature:** `update_delete_queries.feature`
-  - **Scenario:** `Update a single document using a WHERE clause`
-  - **Error:**
-    ```
-Traceback (most recent call last):
-  File "/app/tests/bdd_runner.py", line 304, in run
-    func(context, *args)
-  File "/app/tests/features/steps/test_database_steps.py", line 106, in execute_tissql_query
-    response = requests.post(f"{BASE_URL}/{context['db_name']}/{collection_name}/_query", json=data)
-                                           ~~~~~~~^^^^^^^^^^^
-KeyError: 'db_name'
-
-    ```
-
-- **Step:** `When I execute the TissQL query "UPDATE products SET price = price + 5 WHERE category = 'Furniture'" on "products"`
-  - **Feature:** `update_delete_queries.feature`
-  - **Scenario:** `Update multiple documents using a WHERE clause`
-  - **Error:**
-    ```
-Traceback (most recent call last):
-  File "/app/tests/bdd_runner.py", line 304, in run
-    func(context, *args)
-  File "/app/tests/features/steps/test_database_steps.py", line 106, in execute_tissql_query
-    response = requests.post(f"{BASE_URL}/{context['db_name']}/{collection_name}/_query", json=data)
-                                           ~~~~~~~^^^^^^^^^^^
-KeyError: 'db_name'
-
-    ```
-
-- **Step:** `When I execute the TissQL query "UPDATE products SET category = 'Office Supplies' WHERE price > 2000" on "products"`
-  - **Feature:** `update_delete_queries.feature`
-  - **Scenario:** `Update with a WHERE clause that matches no documents`
-  - **Error:**
-    ```
-Traceback (most recent call last):
-  File "/app/tests/bdd_runner.py", line 304, in run
-    func(context, *args)
-  File "/app/tests/features/steps/test_database_steps.py", line 106, in execute_tissql_query
-    response = requests.post(f"{BASE_URL}/{context['db_name']}/{collection_name}/_query", json=data)
-                                           ~~~~~~~^^^^^^^^^^^
-KeyError: 'db_name'
-
-    ```
-
-- **Step:** `When I execute the TissQL query "DELETE FROM products WHERE name = 'Keyboard'" on "products"`
-  - **Feature:** `update_delete_queries.feature`
-  - **Scenario:** `Delete a single document using a WHERE clause`
-  - **Error:**
-    ```
-Traceback (most recent call last):
-  File "/app/tests/bdd_runner.py", line 304, in run
-    func(context, *args)
-  File "/app/tests/features/steps/test_database_steps.py", line 106, in execute_tissql_query
-    response = requests.post(f"{BASE_URL}/{context['db_name']}/{collection_name}/_query", json=data)
-                                           ~~~~~~~^^^^^^^^^^^
-KeyError: 'db_name'
-
-    ```
-
-- **Step:** `When I execute the TissQL query "DELETE FROM products WHERE category = 'Furniture'" on "products"`
-  - **Feature:** `update_delete_queries.feature`
-  - **Scenario:** `Delete multiple documents using a WHERE clause`
-  - **Error:**
-    ```
-Traceback (most recent call last):
-  File "/app/tests/bdd_runner.py", line 304, in run
-    func(context, *args)
-  File "/app/tests/features/steps/test_database_steps.py", line 106, in execute_tissql_query
-    response = requests.post(f"{BASE_URL}/{context['db_name']}/{collection_name}/_query", json=data)
-                                           ~~~~~~~^^^^^^^^^^^
-KeyError: 'db_name'
-
-    ```
-
-- **Step:** `When I execute the TissQL query "DELETE FROM products WHERE price > 2000" on "products"`
-  - **Feature:** `update_delete_queries.feature`
-  - **Scenario:** `Delete with a WHERE clause that matches no documents`
-  - **Error:**
-    ```
-Traceback (most recent call last):
-  File "/app/tests/bdd_runner.py", line 304, in run
-    func(context, *args)
-  File "/app/tests/features/steps/test_database_steps.py", line 106, in execute_tissql_query
-    response = requests.post(f"{BASE_URL}/{context['db_name']}/{collection_name}/_query", json=data)
-                                           ~~~~~~~^^^^^^^^^^^
-KeyError: 'db_name'
-
-    ```
-
-- **Step:** `Then the query result should be empty`
-  - **Feature:** `select_queries.feature`
-  - **Scenario:** `Query with no results`
-  - **Error:**
-    ```
-Traceback (most recent call last):
-  File "/app/tests/bdd_runner.py", line 304, in run
-    func(context, *args)
-  File "/app/tests/features/steps/test_extended_database_steps.py", line 10, in query_result_should_be_empty
-    assert isinstance(context['query_result'], list), f"Query result is not a list: {context['query_result']}"
-                      ~~~~~~~^^^^^^^^^^^^^^^^
-KeyError: 'query_result'
-
-    ```
-
-- **Step:** `Then the document with ID "sinew_doc" in "cpp_app_data" should have content {"source": "C++ App", "value": 42}`
-  - **Feature:** `integration.feature`
-  - **Scenario:** `Sinew C++ client interaction pattern with TissDB`
-  - **Error:**
-    ```
-Traceback (most recent call last):
-  File "/app/tests/bdd_runner.py", line 304, in run
-    func(context, *args)
-  File "/app/tests/features/steps/test_database_steps.py", line 69, in document_should_have_content
-    assert response.status_code == 200
-           ^^^^^^^^^^^^^^^^^^^^^^^^^^^
-AssertionError
-
-    ```
-
-- **Step:** `Given a knowledge base with a model and tokenizer`
-  - **Feature:** `knowledge_base.feature`
-  - **Scenario:** `Adding and retrieving a document`
-  - **Error:**
-    ```
-Traceback (most recent call last):
-  File "/app/tests/bdd_runner.py", line 304, in run
-    func(context, *args)
-  File "/app/tests/features/steps/test_knowledge_base_steps.py", line 17, in knowledge_base_context
-    context['knowledge_base'] = KnowledgeBase(model.embeddings.value, tokenizer.tokenize)
-                                ^^^^^^^^^^^^^^^^^^^^^^^^^^^^^^^^^^^^^^^^^^^^^^^^^^^^^^^^^
-  File "/app/quanta_tissu/tisslm/knowledge_base.py", line 25, in __init__
-    self._setup_database()
-  File "/app/quanta_tissu/tisslm/knowledge_base.py", line 42, in _setup_database
-    response.raise_for_status()
-  File "/home/jules/.pyenv/versions/3.12.11/lib/python3.12/site-packages/requests/models.py", line 1026, in raise_for_status
-    raise HTTPError(http_error_msg, response=self)
-requests.exceptions.HTTPError: 500 Server Error: Internal Server Error for url: http://127.0.0.1:8080/testdb/knowledge
-
-    ```
-
-- **Step:** `Given a knowledge base with a model and tokenizer`
-  - **Feature:** `knowledge_base.feature`
-  - **Scenario:** `Adding feedback to a document`
-  - **Error:**
-    ```
-Traceback (most recent call last):
-  File "/app/tests/bdd_runner.py", line 304, in run
-    func(context, *args)
-  File "/app/tests/features/steps/test_knowledge_base_steps.py", line 12, in knowledge_base_context
-    model = QuantaTissu(model_config)
-            ^^^^^^^^^^^^^^^^^^^^^^^^^
-  File "/app/quanta_tissu/tisslm/model.py", line 99, in __init__
-    self.knowledge_base = KnowledgeBase(self.embeddings.value, tokenize, db_host=db_host, db_port=db_port)
-                          ^^^^^^^^^^^^^^^^^^^^^^^^^^^^^^^^^^^^^^^^^^^^^^^^^^^^^^^^^^^^^^^^^^^^^^^^^^^^^^^^
-  File "/app/quanta_tissu/tisslm/knowledge_base.py", line 25, in __init__
-    self._setup_database()
-  File "/app/quanta_tissu/tisslm/knowledge_base.py", line 42, in _setup_database
-    response.raise_for_status()
-  File "/home/jules/.pyenv/versions/3.12.11/lib/python3.12/site-packages/requests/models.py", line 1026, in raise_for_status
-    raise HTTPError(http_error_msg, response=self)
-requests.exceptions.HTTPError: 500 Server Error: Internal Server Error for url: http://127.0.0.1:8080/testdb/knowledge
->>>>>>> f902bf9d
-
-    ```
-
-- **Step:** `Then the resulting string should be "hello world"`
-  - **Feature:** `tokenizer.feature`
-  - **Scenario:** `Tokenizing and detokenizing a simple string should result in the original string`
-  - **Error:**
-    ```
-Traceback (most recent call last):
-<<<<<<< HEAD
-  File "/app/tests/bdd_runner.py", line 306, in run
-    func(context, *match.groups())
-  File "/app/tests/features/steps/test_tokenizer_steps.py", line 18, in compare_strings
-    assert context['detokenized_string'] == expected_string
-           ^^^^^^^^^^^^^^^^^^^^^^^^^^^^^^^^^^^^^^^^^^^^^^^^
-AssertionError
-=======
-  File "/app/tests/bdd_runner.py", line 304, in run
-    func(context, *args)
-  File "/app/tests/features/steps/test_knowledge_base_steps.py", line 12, in knowledge_base_context
-    model = QuantaTissu(model_config)
-            ^^^^^^^^^^^^^^^^^^^^^^^^^
-  File "/app/quanta_tissu/tisslm/model.py", line 99, in __init__
-    self.knowledge_base = KnowledgeBase(self.embeddings.value, tokenize, db_host=db_host, db_port=db_port)
-                          ^^^^^^^^^^^^^^^^^^^^^^^^^^^^^^^^^^^^^^^^^^^^^^^^^^^^^^^^^^^^^^^^^^^^^^^^^^^^^^^^
-  File "/app/quanta_tissu/tisslm/knowledge_base.py", line 25, in __init__
-    self._setup_database()
-  File "/app/quanta_tissu/tisslm/knowledge_base.py", line 42, in _setup_database
-    response.raise_for_status()
-  File "/home/jules/.pyenv/versions/3.12.11/lib/python3.12/site-packages/requests/models.py", line 1026, in raise_for_status
-    raise HTTPError(http_error_msg, response=self)
-requests.exceptions.HTTPError: 500 Server Error: Internal Server Error for url: http://127.0.0.1:8080/testdb/knowledge
->>>>>>> f902bf9d
-
-    ```
-
-- **Step:** `Then the resulting string should be "hello, world! 123? <test>"`
-  - **Feature:** `tokenizer.feature`
-  - **Scenario:** `Tokenizing and detokenizing a string with special characters`
-  - **Error:**
-    ```
-Traceback (most recent call last):
-<<<<<<< HEAD
-  File "/app/tests/bdd_runner.py", line 306, in run
-    func(context, *match.groups())
-  File "/app/tests/features/steps/test_tokenizer_steps.py", line 18, in compare_strings
-    assert context['detokenized_string'] == expected_string
-           ^^^^^^^^^^^^^^^^^^^^^^^^^^^^^^^^^^^^^^^^^^^^^^^^
-AssertionError
-=======
-  File "/app/tests/bdd_runner.py", line 304, in run
-    func(context, *args)
-  File "/app/tests/features/steps/test_knowledge_base_steps.py", line 12, in knowledge_base_context
-    model = QuantaTissu(model_config)
-            ^^^^^^^^^^^^^^^^^^^^^^^^^
-  File "/app/quanta_tissu/tisslm/model.py", line 99, in __init__
-    self.knowledge_base = KnowledgeBase(self.embeddings.value, tokenize, db_host=db_host, db_port=db_port)
-                          ^^^^^^^^^^^^^^^^^^^^^^^^^^^^^^^^^^^^^^^^^^^^^^^^^^^^^^^^^^^^^^^^^^^^^^^^^^^^^^^^
-  File "/app/quanta_tissu/tisslm/knowledge_base.py", line 25, in __init__
-    self._setup_database()
-  File "/app/quanta_tissu/tisslm/knowledge_base.py", line 42, in _setup_database
-    response.raise_for_status()
-  File "/home/jules/.pyenv/versions/3.12.11/lib/python3.12/site-packages/requests/models.py", line 1026, in raise_for_status
-    raise HTTPError(http_error_msg, response=self)
-requests.exceptions.HTTPError: 500 Server Error: Internal Server Error for url: http://127.0.0.1:8080/testdb/knowledge
->>>>>>> f902bf9d
-
-    ```
-
-- **Step:** `Given a knowledge base with a model and tokenizer`
-  - **Feature:** `knowledge_base.feature`
-<<<<<<< HEAD
-  - **Scenario:** `Adding and retrieving a document`
-  - **Error:**
-    ```
-Traceback (most recent call last):
-  File "/home/jules/.pyenv/versions/3.12.11/lib/python3.12/site-packages/urllib3/connection.py", line 198, in _new_conn
-    sock = connection.create_connection(
-           ^^^^^^^^^^^^^^^^^^^^^^^^^^^^^
-  File "/home/jules/.pyenv/versions/3.12.11/lib/python3.12/site-packages/urllib3/util/connection.py", line 85, in create_connection
-    raise err
-  File "/home/jules/.pyenv/versions/3.12.11/lib/python3.12/site-packages/urllib3/util/connection.py", line 73, in create_connection
-    sock.connect(sa)
-ConnectionRefusedError: [Errno 111] Connection refused
-
-The above exception was the direct cause of the following exception:
-
-Traceback (most recent call last):
-  File "/home/jules/.pyenv/versions/3.12.11/lib/python3.12/site-packages/urllib3/connectionpool.py", line 787, in urlopen
-    response = self._make_request(
-               ^^^^^^^^^^^^^^^^^^^
-  File "/home/jules/.pyenv/versions/3.12.11/lib/python3.12/site-packages/urllib3/connectionpool.py", line 493, in _make_request
-    conn.request(
-  File "/home/jules/.pyenv/versions/3.12.11/lib/python3.12/site-packages/urllib3/connection.py", line 494, in request
-    self.endheaders()
-  File "/home/jules/.pyenv/versions/3.12.11/lib/python3.12/http/client.py", line 1333, in endheaders
-    self._send_output(message_body, encode_chunked=encode_chunked)
-  File "/home/jules/.pyenv/versions/3.12.11/lib/python3.12/http/client.py", line 1093, in _send_output
-    self.send(msg)
-  File "/home/jules/.pyenv/versions/3.12.11/lib/python3.12/http/client.py", line 1037, in send
-    self.connect()
-  File "/home/jules/.pyenv/versions/3.12.11/lib/python3.12/site-packages/urllib3/connection.py", line 325, in connect
-    self.sock = self._new_conn()
-                ^^^^^^^^^^^^^^^^
-  File "/home/jules/.pyenv/versions/3.12.11/lib/python3.12/site-packages/urllib3/connection.py", line 213, in _new_conn
-    raise NewConnectionError(
-urllib3.exceptions.NewConnectionError: <urllib3.connection.HTTPConnection object at 0x7f2cf089dc70>: Failed to establish a new connection: [Errno 111] Connection refused
-
-The above exception was the direct cause of the following exception:
-
-Traceback (most recent call last):
-  File "/home/jules/.pyenv/versions/3.12.11/lib/python3.12/site-packages/requests/adapters.py", line 644, in send
-    resp = conn.urlopen(
-           ^^^^^^^^^^^^^
-  File "/home/jules/.pyenv/versions/3.12.11/lib/python3.12/site-packages/urllib3/connectionpool.py", line 841, in urlopen
-    retries = retries.increment(
-              ^^^^^^^^^^^^^^^^^^
-  File "/home/jules/.pyenv/versions/3.12.11/lib/python3.12/site-packages/urllib3/util/retry.py", line 519, in increment
-    raise MaxRetryError(_pool, url, reason) from reason  # type: ignore[arg-type]
-    ^^^^^^^^^^^^^^^^^^^^^^^^^^^^^^^^^^^^^^^^^^^^^^^^^^^
-urllib3.exceptions.MaxRetryError: HTTPConnectionPool(host='127.0.0.1', port=8080): Max retries exceeded with url: /testdb (Caused by NewConnectionError('<urllib3.connection.HTTPConnection object at 0x7f2cf089dc70>: Failed to establish a new connection: [Errno 111] Connection refused'))
-
-During handling of the above exception, another exception occurred:
-
-Traceback (most recent call last):
-  File "/app/tests/bdd_runner.py", line 306, in run
-    func(context, *match.groups())
-  File "/app/tests/features/steps/test_knowledge_base_steps.py", line 11, in knowledge_base_context
-=======
-  - **Scenario:** `Getting knowledge base statistics`
-  - **Error:**
-    ```
-Traceback (most recent call last):
-  File "/app/tests/bdd_runner.py", line 304, in run
-    func(context, *args)
-  File "/app/tests/features/steps/test_knowledge_base_steps.py", line 12, in knowledge_base_context
->>>>>>> f902bf9d
-    model = QuantaTissu(model_config)
-            ^^^^^^^^^^^^^^^^^^^^^^^^^
-  File "/app/quanta_tissu/tisslm/model.py", line 99, in __init__
-    self.knowledge_base = KnowledgeBase(self.embeddings.value, tokenize, db_host=db_host, db_port=db_port)
-                          ^^^^^^^^^^^^^^^^^^^^^^^^^^^^^^^^^^^^^^^^^^^^^^^^^^^^^^^^^^^^^^^^^^^^^^^^^^^^^^^^
-  File "/app/quanta_tissu/tisslm/knowledge_base.py", line 25, in __init__
-    self._setup_database()
-<<<<<<< HEAD
-  File "/app/quanta_tissu/tisslm/knowledge_base.py", line 34, in _setup_database
-    response = requests.put(f"{self.base_url}/{self.db_name}")
-               ^^^^^^^^^^^^^^^^^^^^^^^^^^^^^^^^^^^^^^^^^^^^^^^
-  File "/home/jules/.pyenv/versions/3.12.11/lib/python3.12/site-packages/requests/api.py", line 130, in put
-    return request("put", url, data=data, **kwargs)
-           ^^^^^^^^^^^^^^^^^^^^^^^^^^^^^^^^^^^^^^^^
-  File "/home/jules/.pyenv/versions/3.12.11/lib/python3.12/site-packages/requests/api.py", line 59, in request
-    return session.request(method=method, url=url, **kwargs)
-           ^^^^^^^^^^^^^^^^^^^^^^^^^^^^^^^^^^^^^^^^^^^^^^^^^
-  File "/home/jules/.pyenv/versions/3.12.11/lib/python3.12/site-packages/requests/sessions.py", line 589, in request
-    resp = self.send(prep, **send_kwargs)
-           ^^^^^^^^^^^^^^^^^^^^^^^^^^^^^^
-  File "/home/jules/.pyenv/versions/3.12.11/lib/python3.12/site-packages/requests/sessions.py", line 703, in send
-    r = adapter.send(request, **kwargs)
-        ^^^^^^^^^^^^^^^^^^^^^^^^^^^^^^^
-  File "/home/jules/.pyenv/versions/3.12.11/lib/python3.12/site-packages/requests/adapters.py", line 677, in send
-    raise ConnectionError(e, request=request)
-requests.exceptions.ConnectionError: HTTPConnectionPool(host='127.0.0.1', port=8080): Max retries exceeded with url: /testdb (Caused by NewConnectionError('<urllib3.connection.HTTPConnection object at 0x7f2cf089dc70>: Failed to establish a new connection: [Errno 111] Connection refused'))
-
-    ```
-
-- **Step:** `Given a knowledge base with a model and tokenizer`
-  - **Feature:** `knowledge_base.feature`
-  - **Scenario:** `Adding feedback to a document`
-  - **Error:**
-    ```
-Traceback (most recent call last):
-  File "/home/jules/.pyenv/versions/3.12.11/lib/python3.12/site-packages/urllib3/connection.py", line 198, in _new_conn
-    sock = connection.create_connection(
-           ^^^^^^^^^^^^^^^^^^^^^^^^^^^^^
-  File "/home/jules/.pyenv/versions/3.12.11/lib/python3.12/site-packages/urllib3/util/connection.py", line 85, in create_connection
-    raise err
-  File "/home/jules/.pyenv/versions/3.12.11/lib/python3.12/site-packages/urllib3/util/connection.py", line 73, in create_connection
-    sock.connect(sa)
-ConnectionRefusedError: [Errno 111] Connection refused
-
-The above exception was the direct cause of the following exception:
-
-Traceback (most recent call last):
-  File "/home/jules/.pyenv/versions/3.12.11/lib/python3.12/site-packages/urllib3/connectionpool.py", line 787, in urlopen
-    response = self._make_request(
-               ^^^^^^^^^^^^^^^^^^^
-  File "/home/jules/.pyenv/versions/3.12.11/lib/python3.12/site-packages/urllib3/connectionpool.py", line 493, in _make_request
-    conn.request(
-  File "/home/jules/.pyenv/versions/3.12.11/lib/python3.12/site-packages/urllib3/connection.py", line 494, in request
-    self.endheaders()
-  File "/home/jules/.pyenv/versions/3.12.11/lib/python3.12/http/client.py", line 1333, in endheaders
-    self._send_output(message_body, encode_chunked=encode_chunked)
-  File "/home/jules/.pyenv/versions/3.12.11/lib/python3.12/http/client.py", line 1093, in _send_output
-    self.send(msg)
-  File "/home/jules/.pyenv/versions/3.12.11/lib/python3.12/http/client.py", line 1037, in send
-    self.connect()
-  File "/home/jules/.pyenv/versions/3.12.11/lib/python3.12/site-packages/urllib3/connection.py", line 325, in connect
-    self.sock = self._new_conn()
-                ^^^^^^^^^^^^^^^^
-  File "/home/jules/.pyenv/versions/3.12.11/lib/python3.12/site-packages/urllib3/connection.py", line 213, in _new_conn
-    raise NewConnectionError(
-urllib3.exceptions.NewConnectionError: <urllib3.connection.HTTPConnection object at 0x7f2cf97a2c90>: Failed to establish a new connection: [Errno 111] Connection refused
-
-The above exception was the direct cause of the following exception:
-
-Traceback (most recent call last):
-  File "/home/jules/.pyenv/versions/3.12.11/lib/python3.12/site-packages/requests/adapters.py", line 644, in send
-    resp = conn.urlopen(
-           ^^^^^^^^^^^^^
-  File "/home/jules/.pyenv/versions/3.12.11/lib/python3.12/site-packages/urllib3/connectionpool.py", line 841, in urlopen
-    retries = retries.increment(
-              ^^^^^^^^^^^^^^^^^^
-  File "/home/jules/.pyenv/versions/3.12.11/lib/python3.12/site-packages/urllib3/util/retry.py", line 519, in increment
-    raise MaxRetryError(_pool, url, reason) from reason  # type: ignore[arg-type]
-    ^^^^^^^^^^^^^^^^^^^^^^^^^^^^^^^^^^^^^^^^^^^^^^^^^^^
-urllib3.exceptions.MaxRetryError: HTTPConnectionPool(host='127.0.0.1', port=8080): Max retries exceeded with url: /testdb (Caused by NewConnectionError('<urllib3.connection.HTTPConnection object at 0x7f2cf97a2c90>: Failed to establish a new connection: [Errno 111] Connection refused'))
-
-During handling of the above exception, another exception occurred:
-
-Traceback (most recent call last):
-  File "/app/tests/bdd_runner.py", line 306, in run
-    func(context, *match.groups())
-  File "/app/tests/features/steps/test_knowledge_base_steps.py", line 11, in knowledge_base_context
-    model = QuantaTissu(model_config)
-            ^^^^^^^^^^^^^^^^^^^^^^^^^
-  File "/app/quanta_tissu/tisslm/model.py", line 99, in __init__
-    self.knowledge_base = KnowledgeBase(self.embeddings.value, tokenize, db_host=db_host, db_port=db_port)
-                          ^^^^^^^^^^^^^^^^^^^^^^^^^^^^^^^^^^^^^^^^^^^^^^^^^^^^^^^^^^^^^^^^^^^^^^^^^^^^^^^^
-  File "/app/quanta_tissu/tisslm/knowledge_base.py", line 25, in __init__
-    self._setup_database()
-  File "/app/quanta_tissu/tisslm/knowledge_base.py", line 34, in _setup_database
-    response = requests.put(f"{self.base_url}/{self.db_name}")
-               ^^^^^^^^^^^^^^^^^^^^^^^^^^^^^^^^^^^^^^^^^^^^^^^
-  File "/home/jules/.pyenv/versions/3.12.11/lib/python3.12/site-packages/requests/api.py", line 130, in put
-    return request("put", url, data=data, **kwargs)
-           ^^^^^^^^^^^^^^^^^^^^^^^^^^^^^^^^^^^^^^^^
-  File "/home/jules/.pyenv/versions/3.12.11/lib/python3.12/site-packages/requests/api.py", line 59, in request
-    return session.request(method=method, url=url, **kwargs)
-           ^^^^^^^^^^^^^^^^^^^^^^^^^^^^^^^^^^^^^^^^^^^^^^^^^
-  File "/home/jules/.pyenv/versions/3.12.11/lib/python3.12/site-packages/requests/sessions.py", line 589, in request
-    resp = self.send(prep, **send_kwargs)
-           ^^^^^^^^^^^^^^^^^^^^^^^^^^^^^^
-  File "/home/jules/.pyenv/versions/3.12.11/lib/python3.12/site-packages/requests/sessions.py", line 703, in send
-    r = adapter.send(request, **kwargs)
-        ^^^^^^^^^^^^^^^^^^^^^^^^^^^^^^^
-  File "/home/jules/.pyenv/versions/3.12.11/lib/python3.12/site-packages/requests/adapters.py", line 677, in send
-    raise ConnectionError(e, request=request)
-requests.exceptions.ConnectionError: HTTPConnectionPool(host='127.0.0.1', port=8080): Max retries exceeded with url: /testdb (Caused by NewConnectionError('<urllib3.connection.HTTPConnection object at 0x7f2cf97a2c90>: Failed to establish a new connection: [Errno 111] Connection refused'))
-
-    ```
-
-- **Step:** `Given a knowledge base with a model and tokenizer`
-  - **Feature:** `knowledge_base.feature`
-  - **Scenario:** `Self-updating from interaction with user correction`
-  - **Error:**
-    ```
-Traceback (most recent call last):
-  File "/home/jules/.pyenv/versions/3.12.11/lib/python3.12/site-packages/urllib3/connection.py", line 198, in _new_conn
-    sock = connection.create_connection(
-           ^^^^^^^^^^^^^^^^^^^^^^^^^^^^^
-  File "/home/jules/.pyenv/versions/3.12.11/lib/python3.12/site-packages/urllib3/util/connection.py", line 85, in create_connection
-    raise err
-  File "/home/jules/.pyenv/versions/3.12.11/lib/python3.12/site-packages/urllib3/util/connection.py", line 73, in create_connection
-    sock.connect(sa)
-ConnectionRefusedError: [Errno 111] Connection refused
-
-The above exception was the direct cause of the following exception:
-
-Traceback (most recent call last):
-  File "/home/jules/.pyenv/versions/3.12.11/lib/python3.12/site-packages/urllib3/connectionpool.py", line 787, in urlopen
-    response = self._make_request(
-               ^^^^^^^^^^^^^^^^^^^
-  File "/home/jules/.pyenv/versions/3.12.11/lib/python3.12/site-packages/urllib3/connectionpool.py", line 493, in _make_request
-    conn.request(
-  File "/home/jules/.pyenv/versions/3.12.11/lib/python3.12/site-packages/urllib3/connection.py", line 494, in request
-    self.endheaders()
-  File "/home/jules/.pyenv/versions/3.12.11/lib/python3.12/http/client.py", line 1333, in endheaders
-    self._send_output(message_body, encode_chunked=encode_chunked)
-  File "/home/jules/.pyenv/versions/3.12.11/lib/python3.12/http/client.py", line 1093, in _send_output
-    self.send(msg)
-  File "/home/jules/.pyenv/versions/3.12.11/lib/python3.12/http/client.py", line 1037, in send
-    self.connect()
-  File "/home/jules/.pyenv/versions/3.12.11/lib/python3.12/site-packages/urllib3/connection.py", line 325, in connect
-    self.sock = self._new_conn()
-                ^^^^^^^^^^^^^^^^
-  File "/home/jules/.pyenv/versions/3.12.11/lib/python3.12/site-packages/urllib3/connection.py", line 213, in _new_conn
-    raise NewConnectionError(
-urllib3.exceptions.NewConnectionError: <urllib3.connection.HTTPConnection object at 0x7f2cf089eb40>: Failed to establish a new connection: [Errno 111] Connection refused
-
-The above exception was the direct cause of the following exception:
-
-Traceback (most recent call last):
-  File "/home/jules/.pyenv/versions/3.12.11/lib/python3.12/site-packages/requests/adapters.py", line 644, in send
-    resp = conn.urlopen(
-           ^^^^^^^^^^^^^
-  File "/home/jules/.pyenv/versions/3.12.11/lib/python3.12/site-packages/urllib3/connectionpool.py", line 841, in urlopen
-    retries = retries.increment(
-              ^^^^^^^^^^^^^^^^^^
-  File "/home/jules/.pyenv/versions/3.12.11/lib/python3.12/site-packages/urllib3/util/retry.py", line 519, in increment
-    raise MaxRetryError(_pool, url, reason) from reason  # type: ignore[arg-type]
-    ^^^^^^^^^^^^^^^^^^^^^^^^^^^^^^^^^^^^^^^^^^^^^^^^^^^
-urllib3.exceptions.MaxRetryError: HTTPConnectionPool(host='127.0.0.1', port=8080): Max retries exceeded with url: /testdb (Caused by NewConnectionError('<urllib3.connection.HTTPConnection object at 0x7f2cf089eb40>: Failed to establish a new connection: [Errno 111] Connection refused'))
-
-During handling of the above exception, another exception occurred:
-
-Traceback (most recent call last):
-  File "/app/tests/bdd_runner.py", line 306, in run
-    func(context, *match.groups())
-  File "/app/tests/features/steps/test_knowledge_base_steps.py", line 11, in knowledge_base_context
-    model = QuantaTissu(model_config)
-            ^^^^^^^^^^^^^^^^^^^^^^^^^
-  File "/app/quanta_tissu/tisslm/model.py", line 99, in __init__
-    self.knowledge_base = KnowledgeBase(self.embeddings.value, tokenize, db_host=db_host, db_port=db_port)
-                          ^^^^^^^^^^^^^^^^^^^^^^^^^^^^^^^^^^^^^^^^^^^^^^^^^^^^^^^^^^^^^^^^^^^^^^^^^^^^^^^^
-  File "/app/quanta_tissu/tisslm/knowledge_base.py", line 25, in __init__
-    self._setup_database()
-  File "/app/quanta_tissu/tisslm/knowledge_base.py", line 34, in _setup_database
-    response = requests.put(f"{self.base_url}/{self.db_name}")
-               ^^^^^^^^^^^^^^^^^^^^^^^^^^^^^^^^^^^^^^^^^^^^^^^
-  File "/home/jules/.pyenv/versions/3.12.11/lib/python3.12/site-packages/requests/api.py", line 130, in put
-    return request("put", url, data=data, **kwargs)
-           ^^^^^^^^^^^^^^^^^^^^^^^^^^^^^^^^^^^^^^^^
-  File "/home/jules/.pyenv/versions/3.12.11/lib/python3.12/site-packages/requests/api.py", line 59, in request
-    return session.request(method=method, url=url, **kwargs)
-           ^^^^^^^^^^^^^^^^^^^^^^^^^^^^^^^^^^^^^^^^^^^^^^^^^
-  File "/home/jules/.pyenv/versions/3.12.11/lib/python3.12/site-packages/requests/sessions.py", line 589, in request
-    resp = self.send(prep, **send_kwargs)
-           ^^^^^^^^^^^^^^^^^^^^^^^^^^^^^^
-  File "/home/jules/.pyenv/versions/3.12.11/lib/python3.12/site-packages/requests/sessions.py", line 703, in send
-    r = adapter.send(request, **kwargs)
-        ^^^^^^^^^^^^^^^^^^^^^^^^^^^^^^^
-  File "/home/jules/.pyenv/versions/3.12.11/lib/python3.12/site-packages/requests/adapters.py", line 677, in send
-    raise ConnectionError(e, request=request)
-requests.exceptions.ConnectionError: HTTPConnectionPool(host='127.0.0.1', port=8080): Max retries exceeded with url: /testdb (Caused by NewConnectionError('<urllib3.connection.HTTPConnection object at 0x7f2cf089eb40>: Failed to establish a new connection: [Errno 111] Connection refused'))
-
-    ```
-
-- **Step:** `Given a knowledge base with a model and tokenizer`
-  - **Feature:** `knowledge_base.feature`
-  - **Scenario:** `Self-updating from interaction without user correction`
-  - **Error:**
-    ```
-Traceback (most recent call last):
-  File "/home/jules/.pyenv/versions/3.12.11/lib/python3.12/site-packages/urllib3/connection.py", line 198, in _new_conn
-    sock = connection.create_connection(
-           ^^^^^^^^^^^^^^^^^^^^^^^^^^^^^
-  File "/home/jules/.pyenv/versions/3.12.11/lib/python3.12/site-packages/urllib3/util/connection.py", line 85, in create_connection
-    raise err
-  File "/home/jules/.pyenv/versions/3.12.11/lib/python3.12/site-packages/urllib3/util/connection.py", line 73, in create_connection
-    sock.connect(sa)
-ConnectionRefusedError: [Errno 111] Connection refused
-
-The above exception was the direct cause of the following exception:
-
-Traceback (most recent call last):
-  File "/home/jules/.pyenv/versions/3.12.11/lib/python3.12/site-packages/urllib3/connectionpool.py", line 787, in urlopen
-    response = self._make_request(
-               ^^^^^^^^^^^^^^^^^^^
-  File "/home/jules/.pyenv/versions/3.12.11/lib/python3.12/site-packages/urllib3/connectionpool.py", line 493, in _make_request
-    conn.request(
-  File "/home/jules/.pyenv/versions/3.12.11/lib/python3.12/site-packages/urllib3/connection.py", line 494, in request
-    self.endheaders()
-  File "/home/jules/.pyenv/versions/3.12.11/lib/python3.12/http/client.py", line 1333, in endheaders
-    self._send_output(message_body, encode_chunked=encode_chunked)
-  File "/home/jules/.pyenv/versions/3.12.11/lib/python3.12/http/client.py", line 1093, in _send_output
-    self.send(msg)
-  File "/home/jules/.pyenv/versions/3.12.11/lib/python3.12/http/client.py", line 1037, in send
-    self.connect()
-  File "/home/jules/.pyenv/versions/3.12.11/lib/python3.12/site-packages/urllib3/connection.py", line 325, in connect
-    self.sock = self._new_conn()
-                ^^^^^^^^^^^^^^^^
-  File "/home/jules/.pyenv/versions/3.12.11/lib/python3.12/site-packages/urllib3/connection.py", line 213, in _new_conn
-    raise NewConnectionError(
-urllib3.exceptions.NewConnectionError: <urllib3.connection.HTTPConnection object at 0x7f2cf089f650>: Failed to establish a new connection: [Errno 111] Connection refused
-
-The above exception was the direct cause of the following exception:
-
-Traceback (most recent call last):
-  File "/home/jules/.pyenv/versions/3.12.11/lib/python3.12/site-packages/requests/adapters.py", line 644, in send
-    resp = conn.urlopen(
-           ^^^^^^^^^^^^^
-  File "/home/jules/.pyenv/versions/3.12.11/lib/python3.12/site-packages/urllib3/connectionpool.py", line 841, in urlopen
-    retries = retries.increment(
-              ^^^^^^^^^^^^^^^^^^
-  File "/home/jules/.pyenv/versions/3.12.11/lib/python3.12/site-packages/urllib3/util/retry.py", line 519, in increment
-    raise MaxRetryError(_pool, url, reason) from reason  # type: ignore[arg-type]
-    ^^^^^^^^^^^^^^^^^^^^^^^^^^^^^^^^^^^^^^^^^^^^^^^^^^^
-urllib3.exceptions.MaxRetryError: HTTPConnectionPool(host='127.0.0.1', port=8080): Max retries exceeded with url: /testdb (Caused by NewConnectionError('<urllib3.connection.HTTPConnection object at 0x7f2cf089f650>: Failed to establish a new connection: [Errno 111] Connection refused'))
-
-During handling of the above exception, another exception occurred:
-
-Traceback (most recent call last):
-  File "/app/tests/bdd_runner.py", line 306, in run
-    func(context, *match.groups())
-  File "/app/tests/features/steps/test_knowledge_base_steps.py", line 11, in knowledge_base_context
-    model = QuantaTissu(model_config)
-            ^^^^^^^^^^^^^^^^^^^^^^^^^
-  File "/app/quanta_tissu/tisslm/model.py", line 99, in __init__
-    self.knowledge_base = KnowledgeBase(self.embeddings.value, tokenize, db_host=db_host, db_port=db_port)
-                          ^^^^^^^^^^^^^^^^^^^^^^^^^^^^^^^^^^^^^^^^^^^^^^^^^^^^^^^^^^^^^^^^^^^^^^^^^^^^^^^^
-  File "/app/quanta_tissu/tisslm/knowledge_base.py", line 25, in __init__
-    self._setup_database()
-  File "/app/quanta_tissu/tisslm/knowledge_base.py", line 34, in _setup_database
-    response = requests.put(f"{self.base_url}/{self.db_name}")
-               ^^^^^^^^^^^^^^^^^^^^^^^^^^^^^^^^^^^^^^^^^^^^^^^
-  File "/home/jules/.pyenv/versions/3.12.11/lib/python3.12/site-packages/requests/api.py", line 130, in put
-    return request("put", url, data=data, **kwargs)
-           ^^^^^^^^^^^^^^^^^^^^^^^^^^^^^^^^^^^^^^^^
-  File "/home/jules/.pyenv/versions/3.12.11/lib/python3.12/site-packages/requests/api.py", line 59, in request
-    return session.request(method=method, url=url, **kwargs)
-           ^^^^^^^^^^^^^^^^^^^^^^^^^^^^^^^^^^^^^^^^^^^^^^^^^
-  File "/home/jules/.pyenv/versions/3.12.11/lib/python3.12/site-packages/requests/sessions.py", line 589, in request
-    resp = self.send(prep, **send_kwargs)
-           ^^^^^^^^^^^^^^^^^^^^^^^^^^^^^^
-  File "/home/jules/.pyenv/versions/3.12.11/lib/python3.12/site-packages/requests/sessions.py", line 703, in send
-    r = adapter.send(request, **kwargs)
-        ^^^^^^^^^^^^^^^^^^^^^^^^^^^^^^^
-  File "/home/jules/.pyenv/versions/3.12.11/lib/python3.12/site-packages/requests/adapters.py", line 677, in send
-    raise ConnectionError(e, request=request)
-requests.exceptions.ConnectionError: HTTPConnectionPool(host='127.0.0.1', port=8080): Max retries exceeded with url: /testdb (Caused by NewConnectionError('<urllib3.connection.HTTPConnection object at 0x7f2cf089f650>: Failed to establish a new connection: [Errno 111] Connection refused'))
-
-    ```
-
-- **Step:** `Given a knowledge base with a model and tokenizer`
-  - **Feature:** `knowledge_base.feature`
-  - **Scenario:** `Getting knowledge base statistics`
-  - **Error:**
-    ```
-Traceback (most recent call last):
-  File "/home/jules/.pyenv/versions/3.12.11/lib/python3.12/site-packages/urllib3/connection.py", line 198, in _new_conn
-    sock = connection.create_connection(
-           ^^^^^^^^^^^^^^^^^^^^^^^^^^^^^
-  File "/home/jules/.pyenv/versions/3.12.11/lib/python3.12/site-packages/urllib3/util/connection.py", line 85, in create_connection
-    raise err
-  File "/home/jules/.pyenv/versions/3.12.11/lib/python3.12/site-packages/urllib3/util/connection.py", line 73, in create_connection
-    sock.connect(sa)
-ConnectionRefusedError: [Errno 111] Connection refused
-
-The above exception was the direct cause of the following exception:
-
-Traceback (most recent call last):
-  File "/home/jules/.pyenv/versions/3.12.11/lib/python3.12/site-packages/urllib3/connectionpool.py", line 787, in urlopen
-    response = self._make_request(
-               ^^^^^^^^^^^^^^^^^^^
-  File "/home/jules/.pyenv/versions/3.12.11/lib/python3.12/site-packages/urllib3/connectionpool.py", line 493, in _make_request
-    conn.request(
-  File "/home/jules/.pyenv/versions/3.12.11/lib/python3.12/site-packages/urllib3/connection.py", line 494, in request
-    self.endheaders()
-  File "/home/jules/.pyenv/versions/3.12.11/lib/python3.12/http/client.py", line 1333, in endheaders
-    self._send_output(message_body, encode_chunked=encode_chunked)
-  File "/home/jules/.pyenv/versions/3.12.11/lib/python3.12/http/client.py", line 1093, in _send_output
-    self.send(msg)
-  File "/home/jules/.pyenv/versions/3.12.11/lib/python3.12/http/client.py", line 1037, in send
-    self.connect()
-  File "/home/jules/.pyenv/versions/3.12.11/lib/python3.12/site-packages/urllib3/connection.py", line 325, in connect
-    self.sock = self._new_conn()
-                ^^^^^^^^^^^^^^^^
-  File "/home/jules/.pyenv/versions/3.12.11/lib/python3.12/site-packages/urllib3/connection.py", line 213, in _new_conn
-    raise NewConnectionError(
-urllib3.exceptions.NewConnectionError: <urllib3.connection.HTTPConnection object at 0x7f2cf97a34d0>: Failed to establish a new connection: [Errno 111] Connection refused
-
-The above exception was the direct cause of the following exception:
-
-Traceback (most recent call last):
-  File "/home/jules/.pyenv/versions/3.12.11/lib/python3.12/site-packages/requests/adapters.py", line 644, in send
-    resp = conn.urlopen(
-           ^^^^^^^^^^^^^
-  File "/home/jules/.pyenv/versions/3.12.11/lib/python3.12/site-packages/urllib3/connectionpool.py", line 841, in urlopen
-    retries = retries.increment(
-              ^^^^^^^^^^^^^^^^^^
-  File "/home/jules/.pyenv/versions/3.12.11/lib/python3.12/site-packages/urllib3/util/retry.py", line 519, in increment
-    raise MaxRetryError(_pool, url, reason) from reason  # type: ignore[arg-type]
-    ^^^^^^^^^^^^^^^^^^^^^^^^^^^^^^^^^^^^^^^^^^^^^^^^^^^
-urllib3.exceptions.MaxRetryError: HTTPConnectionPool(host='127.0.0.1', port=8080): Max retries exceeded with url: /testdb (Caused by NewConnectionError('<urllib3.connection.HTTPConnection object at 0x7f2cf97a34d0>: Failed to establish a new connection: [Errno 111] Connection refused'))
-
-During handling of the above exception, another exception occurred:
-
-Traceback (most recent call last):
-  File "/app/tests/bdd_runner.py", line 306, in run
-    func(context, *match.groups())
-  File "/app/tests/features/steps/test_knowledge_base_steps.py", line 11, in knowledge_base_context
-    model = QuantaTissu(model_config)
-            ^^^^^^^^^^^^^^^^^^^^^^^^^
-  File "/app/quanta_tissu/tisslm/model.py", line 99, in __init__
-    self.knowledge_base = KnowledgeBase(self.embeddings.value, tokenize, db_host=db_host, db_port=db_port)
-                          ^^^^^^^^^^^^^^^^^^^^^^^^^^^^^^^^^^^^^^^^^^^^^^^^^^^^^^^^^^^^^^^^^^^^^^^^^^^^^^^^
-  File "/app/quanta_tissu/tisslm/knowledge_base.py", line 25, in __init__
-    self._setup_database()
-  File "/app/quanta_tissu/tisslm/knowledge_base.py", line 34, in _setup_database
-    response = requests.put(f"{self.base_url}/{self.db_name}")
-               ^^^^^^^^^^^^^^^^^^^^^^^^^^^^^^^^^^^^^^^^^^^^^^^
-  File "/home/jules/.pyenv/versions/3.12.11/lib/python3.12/site-packages/requests/api.py", line 130, in put
-    return request("put", url, data=data, **kwargs)
-           ^^^^^^^^^^^^^^^^^^^^^^^^^^^^^^^^^^^^^^^^
-  File "/home/jules/.pyenv/versions/3.12.11/lib/python3.12/site-packages/requests/api.py", line 59, in request
-    return session.request(method=method, url=url, **kwargs)
-           ^^^^^^^^^^^^^^^^^^^^^^^^^^^^^^^^^^^^^^^^^^^^^^^^^
-  File "/home/jules/.pyenv/versions/3.12.11/lib/python3.12/site-packages/requests/sessions.py", line 589, in request
-    resp = self.send(prep, **send_kwargs)
-           ^^^^^^^^^^^^^^^^^^^^^^^^^^^^^^
-  File "/home/jules/.pyenv/versions/3.12.11/lib/python3.12/site-packages/requests/sessions.py", line 703, in send
-    r = adapter.send(request, **kwargs)
-        ^^^^^^^^^^^^^^^^^^^^^^^^^^^^^^^
-  File "/home/jules/.pyenv/versions/3.12.11/lib/python3.12/site-packages/requests/adapters.py", line 677, in send
-    raise ConnectionError(e, request=request)
-requests.exceptions.ConnectionError: HTTPConnectionPool(host='127.0.0.1', port=8080): Max retries exceeded with url: /testdb (Caused by NewConnectionError('<urllib3.connection.HTTPConnection object at 0x7f2cf97a34d0>: Failed to establish a new connection: [Errno 111] Connection refused'))
-=======
-  File "/app/quanta_tissu/tisslm/knowledge_base.py", line 42, in _setup_database
-    response.raise_for_status()
-  File "/home/jules/.pyenv/versions/3.12.11/lib/python3.12/site-packages/requests/models.py", line 1026, in raise_for_status
-    raise HTTPError(http_error_msg, response=self)
-requests.exceptions.HTTPError: 500 Server Error: Internal Server Error for url: http://127.0.0.1:8080/testdb/knowledge
-
-    ```
-
-- **Step:** `Then the query result should contain "Alice"`
-  - **Feature:** `more_database_tests.feature`
-  - **Scenario:** `Query with multiple predicates`
-  - **Error:**
-    ```
-Traceback (most recent call last):
-  File "/app/tests/bdd_runner.py", line 304, in run
-    func(context, *args)
-  File "/app/tests/features/steps/test_database_steps.py", line 117, in query_result_should_contain
-    assert found
-           ^^^^^
-AssertionError
-
-    ```
-
-- **Step:** `Then the operation should be successful with status code 200`
-  - **Feature:** `more_database_tests.feature`
-  - **Scenario:** `Attempt to create a collection that already exists`
-  - **Error:**
-    ```
-Traceback (most recent call last):
-  File "/app/tests/bdd_runner.py", line 304, in run
-    func(context, *args)
-  File "/app/tests/features/steps/test_more_database_steps.py", line 46, in operation_should_be_successful
-    assert context['response_status_code'] == int(status_code)
-           ^^^^^^^^^^^^^^^^^^^^^^^^^^^^^^^^^^^^^^^^^^^^^^^^^^^
-AssertionError
-
-    ```
-
-- **Step:** `Then the operation should fail with status code 404`
-  - **Feature:** `more_database_tests.feature`
-  - **Scenario:** `Attempt to delete a non-existent document`
-  - **Error:**
-    ```
-Traceback (most recent call last):
-  File "/app/tests/bdd_runner.py", line 304, in run
-    func(context, *args)
-  File "/app/tests/features/steps/test_more_database_steps.py", line 55, in operation_should_fail
-    assert context['response_status_code'] == int(status_code)
-           ^^^^^^^^^^^^^^^^^^^^^^^^^^^^^^^^^^^^^^^^^^^^^^^^^^^
-AssertionError
->>>>>>> f902bf9d
 
     ```
 \n## Conclusion\n\nThe test run failed. See error details above.