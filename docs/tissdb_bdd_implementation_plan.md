# TissDB BDD Test Execution Report

<<<<<<< HEAD
- **Date:** 2025-08-18 00:49:47
- **Duration:** 2.34 seconds
=======
- **Date:** 2025-08-18 06:49:48
- **Duration:** 0.00 seconds
>>>>>>> 19dfd907
- **Overall Result:** FAIL (FATAL)

## Summary

| Metric             | Count |
| ------------------ | ----- |
| Scenarios Run      | 0      |
| Scenarios Passed   | 0    |
| Scenarios Failed   | 0    |
| Steps Run          | 0          |
| Steps Passed       | 0        |
| Steps Failed       | 0        |

## Details

### Environment
- **Compilation Skipped:** Yes

### Errors

<<<<<<< HEAD
=======
**Database Start Error:**

```
Database executable not found at /app/tissdb/tissdb and compilation was skipped via NO_COMPILE flag.
```

>>>>>>> 19dfd907
**Fatal Script Error:**

```
Traceback (most recent call last):
  File "C:\Users\tamar\Documents\DataAnnotation\Gemini\quanta_tissu\tests\bdd_runner.py", line 176, in run
    from tests.features.steps import (test_kv_cache_steps, test_tokenizer_steps, test_predict_steps,
    ...<3 lines>...
                                      test_select_queries_steps)
  File "C:\Users\tamar\Documents\DataAnnotation\Gemini\quanta_tissu\tests\features\steps\test_kv_cache_steps.py", line 10, in <module>
    from quanta_tissu.tisslm.tokenizer import Tokenizer, vocab
ImportError: cannot import name 'vocab' from 'quanta_tissu.tisslm.tokenizer' (C:\Users\tamar\Documents\DataAnnotation\Gemini\quanta_tissu\quanta_tissu\tisslm\tokenizer.py)

```

\n## Conclusion\n\nThe test run failed. See error details above.<|MERGE_RESOLUTION|>--- conflicted
+++ resolved
@@ -1,12 +1,7 @@
 # TissDB BDD Test Execution Report
 
-<<<<<<< HEAD
 - **Date:** 2025-08-18 00:49:47
 - **Duration:** 2.34 seconds
-=======
-- **Date:** 2025-08-18 06:49:48
-- **Duration:** 0.00 seconds
->>>>>>> 19dfd907
 - **Overall Result:** FAIL (FATAL)
 
 ## Summary
@@ -27,15 +22,6 @@
 
 ### Errors
 
-<<<<<<< HEAD
-=======
-**Database Start Error:**
-
-```
-Database executable not found at /app/tissdb/tissdb and compilation was skipped via NO_COMPILE flag.
-```
-
->>>>>>> 19dfd907
 **Fatal Script Error:**
 
 ```
