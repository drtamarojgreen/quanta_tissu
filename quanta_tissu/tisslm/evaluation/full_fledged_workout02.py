--- conflicted
+++ resolved
@@ -108,7 +108,6 @@
             document = {"text": doc["content"], "source": "initial_seed", "timestamp": datetime.now(timezone.utc).isoformat()}
             requests.put(f"http://localhost:9876/{db_name}/{collection_name}/{doc['id']}", json=document, headers=headers)
             doc_counter += 1
-<<<<<<< HEAD
         report.append(f"    ✓ Populated KB with {doc_counter} documents.")
 
         # 3. Retrieve
@@ -167,57 +166,6 @@
         update_correct = verify_response.status_code == 200
         results["steps"]["self_update"] = {"time": update_time, "correct": update_correct}
         report.append(f"    ✓ Self-update complete ({update_time:.4f}s). Correct: {update_correct}.")
-
-        results["success"] = all(s["correct"] for s in results["steps"].values())
-=======
-
-        report.append(f"  Added {len(sample_docs)} documents to the '{collection_name}' collection.\n")
-
-        # --- 3. Run the RAG Workflow ---
-        user_query = "What is the name of the first Mars mission and when is it scheduled?"
-        report.append(f"\n  User Query: '{user_query}'\n")
-
-        # Step 3a: Retrieve
-        response = requests.get(f"http://localhost:9876/{db_name}/{collection_name}/mars_mission", headers=headers)
-        if response.status_code == 200:
-            retrieved_context = response.json()['text']
-            # Load embedding from file (if needed for further processing like similarity search)
-            retrieved_embedding_path = os.path.join(EMBEDDINGS_DIR, "mars_mission.npy")
-            retrieved_embedding = None
-            if os.path.exists(retrieved_embedding_path):
-                retrieved_embedding = np.load(retrieved_embedding_path)
-                report.append(f"  Retrieved Embedding (from file): {retrieved_embedding.shape}\n")
-            else:
-                report.append(f"  [WARNING] Embedding file not found for mars_mission at {retrieved_embedding_path}.\n")
-
-            report.append(f"  Retrieved Context: '{retrieved_context}'\n")
-        else:
-            report.append("  [ERROR] Retrieval failed to return any documents.\n")
-            return report
-
-        # Step 3b: Evaluate
-        evaluator_prompt = f"""You are a fact-checking AI. Analyze the retrieved documents in the context of the user's query. Extract only the information that is factually accurate and directly relevant.\n\nUser Query: \"{user_query}\"\n\nRetrieved Documents:\n---\n{retrieved_context}\n---\n\nOutput only the extracted, verified facts."""
-
-        report.append("  Sending context to LLM for evaluation and sanitization...\n")
-        sanitized_context = generate_with_model(
-            model, tokenizer,
-            prompt=evaluator_prompt,
-            length=60,
-            method="nucleus"
-        )
-        report.append(f"  Sanitized Context: '{sanitized_context}'\n")
-
-        # Step 3c: Generate
-        final_prompt = f"""Based on the following verified information, answer the user's question.\n\nVerified Information: \"{sanitized_context}\"\n\nUser Question: \"{user_query}\"\n\nAnswer:"""
-        report.append("  Generating final answer using sanitized context...\n")
-        final_answer = generate_with_model(
-            model, tokenizer,
-            prompt=final_prompt,
-            length=50,
-            method="nucleus",
-            top_p=0.9
-        )
-        report.append(f"  Final Generated Answer: '{final_answer}'\n")
 
         # --- 4. Test Self-Updating Knowledge Base ---
         report.append("\n  --- Test 2b: Self-Updating Knowledge Base ---\n")
@@ -253,7 +201,6 @@
             report.append("  [SUCCESS] Self-updated knowledge was successfully added to the database.\n")
         else:
             report.append("  [WARNING] Could not retrieve the self-updated document from the database.\n")
->>>>>>> 140bd5f9
 
     except Exception as e:
         report.append(f"    [ERROR] Test scenario '{scenario_config['id']}' failed: {e}")
