#ifndef TISSLM_HTTP_CLIENT_H
#define TISSLM_HTTP_CLIENT_H

#include <string>
#include <stdexcept>

namespace TissDB {

class HttpClientException : public std::runtime_error {
public:
    explicit HttpClientException(const std::string& message)
        : std::runtime_error(message) {}
};

class HttpClient {
public:
    HttpClient();
    ~HttpClient();

    void set_token(const std::string& token);
    std::string get(const std::string& url);
    std::string post(const std::string& url, const std::string& body);

private:
    std::string token_;
    // Platform-specific socket initialization/cleanup
    void platform_init();
    void platform_cleanup();

    // Platform-specific socket creation, connection, send, receive
    int create_socket();
    void connect_socket(int sock, const std::string& host, int port);
    void send_data(int sock, const std::string& data);
    std::string receive_data(int sock);
    void close_socket(int sock);

    // Helper to parse URL
    void parse_url(const std::string& url, std::string& host, int& port, std::string& path);
<<<<<<< HEAD
    // Helper to parse status line
    void parse_status_line(const std::string& status_line, int& status_code, std::string& reason_phrase);
=======

    // Helper to check HTTP status
    void check_response_status(const std::string& response);
>>>>>>> ca3e64ef
};

} // namespace TissDB

#endif // TISSLM_HTTP_CLIENT_H<|MERGE_RESOLUTION|>--- conflicted
+++ resolved
@@ -36,14 +36,11 @@
 
     // Helper to parse URL
     void parse_url(const std::string& url, std::string& host, int& port, std::string& path);
-<<<<<<< HEAD
     // Helper to parse status line
     void parse_status_line(const std::string& status_line, int& status_code, std::string& reason_phrase);
-=======
 
     // Helper to check HTTP status
     void check_response_status(const std::string& response);
->>>>>>> ca3e64ef
 };
 
 } // namespace TissDB
