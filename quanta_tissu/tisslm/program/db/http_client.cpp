#include "http_client.h"
#include <iostream>
#include <sstream>

#ifdef _WIN32
#include <winsock2.h>
#include <ws2tcpip.h>
#pragma comment(lib, "ws2_32.lib")
#else
#include <sys/socket.h>
#include <netinet/in.h>
#include <arpa/inet.h>
#include <unistd.h>
#include <cstring>
#include <netdb.h> // For gethostbyname
#endif

namespace TissDB {

HttpClient::HttpClient() {
    platform_init();
}

HttpClient::~HttpClient() {
    platform_cleanup();
}

void HttpClient::set_token(const std::string& token) {
    token_ = token;
}

void HttpClient::platform_init() {
#ifdef _WIN32
    WSADATA wsaData;
    if (WSAStartup(MAKEWORD(2, 2), &wsaData) != 0) {
        throw HttpClientException("WSAStartup failed.");
    }
#endif
}

void HttpClient::platform_cleanup() {
#ifdef _WIN32
    WSACleanup();
#endif
}

int HttpClient::create_socket() {
    int sock = socket(AF_INET, SOCK_STREAM, 0);
    if (sock == -1) {
        throw HttpClientException("Socket creation failed.");
    }
    return sock;
}

void HttpClient::connect_socket(int sock, const std::string& host, int port) {
    struct sockaddr_in server;
    server.sin_family = AF_INET;
    server.sin_port = htons(port);

#ifdef _WIN32
    if (inet_pton(AF_INET, host.c_str(), &server.sin_addr) <= 0) {
        throw HttpClientException("Invalid address/ Address not supported");
    }
#else
    struct hostent *server_host = gethostbyname(host.c_str());
    if (server_host == nullptr) {
        throw HttpClientException("No such host");
    }
    memcpy(&server.sin_addr, server_host->h_addr, server_host->h_length);
#endif

    if (connect(sock, (struct sockaddr *)&server, sizeof(server)) < 0) {
        throw HttpClientException("Connection failed.");
    }
}

void HttpClient::send_data(int sock, const std::string& data) {
    if (send(sock, data.c_str(), data.length(), 0) < 0) {
        throw HttpClientException("Send failed.");
    }
}

std::string HttpClient::receive_data(int sock) {
    char buffer[4096];
    std::string response;
    int bytes_received;
    while ((bytes_received = recv(sock, buffer, sizeof(buffer) - 1, 0)) > 0) {
        buffer[bytes_received] = '\0';
        response += buffer;
    }
    if (bytes_received < 0) {
        throw HttpClientException("Receive failed.");
    }
    return response;
}

void HttpClient::close_socket(int sock) {
#ifdef _WIN32
    closesocket(sock);
#else
    close(sock);
#endif
}

void HttpClient::parse_url(const std::string& url, std::string& host, int& port, std::string& path) {
    // Simplified URL parsing
    std::string temp = url;
    if (temp.rfind("http://", 0) == 0) {
        temp = temp.substr(7);
    }
    size_t path_pos = temp.find('/');
    if (path_pos != std::string::npos) {
        host = temp.substr(0, path_pos);
        path = temp.substr(path_pos);
    } else {
        host = temp;
        path = "/";
    }
    size_t port_pos = host.find(':');
    if (port_pos != std::string::npos) {
        port = std::stoi(host.substr(port_pos + 1));
        host = host.substr(0, port_pos);
    } else {
        port = 80;
    }
}

void HttpClient::parse_status_line(const std::string& status_line, int& status_code, std::string& reason_phrase) {
    std::stringstream ss(status_line);
    std::string http_version;
    ss >> http_version >> status_code;
    std::getline(ss, reason_phrase);
    // Trim leading space from reason_phrase
    if (!reason_phrase.empty() && reason_phrase[0] == ' ') {
        reason_phrase.erase(0, 1);
    }
}

std::string HttpClient::get(const std::string& url) {
    std::string host, path;
    int port;
    parse_url(url, host, port, path);
    int sock = create_socket();
    connect_socket(sock, host, port);
    std::string request = "GET " + path + " HTTP/1.1\r\nHost: " + host + "\r\n";
    if (!token_.empty()) {
        request += "Authorization: Bearer " + token_ + "\r\n";
    }
    request += "Connection: close\r\n\r\n";
    send_data(sock, request);
    std::string response = receive_data(sock);
    close_socket(sock);

<<<<<<< HEAD
    size_t status_line_end = response.find("\r\n");
    std::string status_line = response.substr(0, status_line_end);
    int status_code;
    std::string reason_phrase;
    parse_status_line(status_line, status_code, reason_phrase);

    if (status_code < 200 || status_code >= 300) {
        throw HttpClientException("HTTP Error: " + status_line);
    }
=======
    check_response_status(response);
>>>>>>> ca3e64ef

    size_t header_end = response.find("\r\n\r\n");
    if (header_end != std::string::npos) {
        return response.substr(header_end + 4);
    }
    return "";
}

std::string HttpClient::post(const std::string& url, const std::string& body) {
    std::string host, path;
    int port;
    parse_url(url, host, port, path);
    int sock = create_socket();
    connect_socket(sock, host, port);
    std::string request = "POST " + path + " HTTP/1.1\r\nHost: " + host + "\r\n";
    if (!token_.empty()) {
        request += "Authorization: Bearer " + token_ + "\r\n";
    }
    request += "Content-Type: application/json\r\n";
    request += "Content-Length: " + std::to_string(body.length()) + "\r\n";
    request += "Connection: close\r\n\r\n";
    request += body;
    send_data(sock, request);
    std::string response = receive_data(sock);
    close_socket(sock);

<<<<<<< HEAD
    size_t status_line_end = response.find("\r\n");
    std::string status_line = response.substr(0, status_line_end);
    int status_code;
    std::string reason_phrase;
    parse_status_line(status_line, status_code, reason_phrase);

    if (status_code < 200 || status_code >= 300) {
        throw HttpClientException("HTTP Error: " + status_line);
    }
=======
    check_response_status(response);
>>>>>>> ca3e64ef

    size_t header_end = response.find("\r\n\r\n");
    if (header_end != std::string::npos) {
        return response.substr(header_end + 4);
    }
    return "";
}

void HttpClient::check_response_status(const std::string& response) {
    size_t first_line_end = response.find("\r\n");
    if (first_line_end == std::string::npos) {
        throw HttpClientException("Invalid HTTP response: no status line");
    }
    std::string status_line = response.substr(0, first_line_end);
    size_t code_pos = status_line.find(' ');
    if (code_pos == std::string::npos) {
        throw HttpClientException("Invalid HTTP status line: " + status_line);
    }
    // Skip version part, find next space
    code_pos++;
    size_t code_end_pos = status_line.find(' ', code_pos);
     if (code_end_pos == std::string::npos) {
        throw HttpClientException("Invalid HTTP status line: " + status_line);
    }

    std::string status_code_str = status_line.substr(code_pos, code_end_pos - code_pos);
    int status_code = 0;
    try {
        status_code = std::stoi(status_code_str);
    } catch (...) {
        throw HttpClientException("Invalid HTTP status code: " + status_code_str);
    }

    if (status_code < 200 || status_code >= 300) {
        throw HttpClientException("HTTP Error: " + status_line);
    }
}

} // namespace TissDB<|MERGE_RESOLUTION|>--- conflicted
+++ resolved
@@ -151,7 +151,6 @@
     std::string response = receive_data(sock);
     close_socket(sock);
 
-<<<<<<< HEAD
     size_t status_line_end = response.find("\r\n");
     std::string status_line = response.substr(0, status_line_end);
     int status_code;
@@ -161,9 +160,7 @@
     if (status_code < 200 || status_code >= 300) {
         throw HttpClientException("HTTP Error: " + status_line);
     }
-=======
     check_response_status(response);
->>>>>>> ca3e64ef
 
     size_t header_end = response.find("\r\n\r\n");
     if (header_end != std::string::npos) {
@@ -190,7 +187,6 @@
     std::string response = receive_data(sock);
     close_socket(sock);
 
-<<<<<<< HEAD
     size_t status_line_end = response.find("\r\n");
     std::string status_line = response.substr(0, status_line_end);
     int status_code;
@@ -200,9 +196,7 @@
     if (status_code < 200 || status_code >= 300) {
         throw HttpClientException("HTTP Error: " + status_line);
     }
-=======
     check_response_status(response);
->>>>>>> ca3e64ef
 
     size_t header_end = response.find("\r\n\r\n");
     if (header_end != std::string::npos) {
