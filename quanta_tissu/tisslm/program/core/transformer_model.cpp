#include "transformer_model.h"

namespace TissDB {
namespace TissLM {
namespace Core {

using namespace TissNum;

TransformerModel::TransformerModel(int vocab_size, int max_seq_len, int embed_dim, int num_heads, int num_layers, float dropout_rate, int lora_rank)
    : embedding_layer_(vocab_size, embed_dim),
      positional_encoding_layer_(embed_dim, max_seq_len),
      final_layer_norm_(embed_dim),
      output_weight_(TissNum::Matrix::random(embed_dim, vocab_size), "output_weight"),
      output_bias_(TissNum::Matrix::zeros(1, vocab_size), "output_bias"),
      vocab_size_(vocab_size),
      embed_dim_(embed_dim),
      num_layers_(num_layers)
{
    for (int i = 0; i < num_layers; ++i) {
        transformer_blocks_.emplace_back(embed_dim, num_heads, dropout_rate, lora_rank);
    }
}

Matrix TransformerModel::forward(const Matrix& input_tokens) {
    // 1. Embedding layer
    std::vector<size_t> token_ids(input_tokens.cols());
    for (size_t i = 0; i < input_tokens.cols(); ++i) {
        token_ids[i] = static_cast<size_t>(input_tokens(0, i));
    }
    cached_token_ids_ = token_ids; // Store for backward pass
    embedded_input_ = embedding_layer_.forward(token_ids);

    // 2. Positional Encoding
    Matrix x = positional_encoding_layer_.forward(embedded_input_);

    // 3. Transformer Blocks
    transformer_block_outputs_.clear();
    transformer_block_outputs_.push_back(x); // Store input to first block
    for (auto& block : transformer_blocks_) {
        x = block.forward(x);
        transformer_block_outputs_.push_back(x); // Store output of each block
    }

    // 4. Final Layer Norm
    final_layer_norm_output_ = final_layer_norm_.forward(x);

    // 5. Output Linear Layer
    TissNum::Matrix output = TissNum::Matrix::matmul(final_layer_norm_output_, output_weight_.value()) + output_bias_.value();

    return output;
}

Matrix TransformerModel::forward_inference(const Matrix& input_tokens, const std::vector<std::pair<Matrix, Matrix>>& past_kv_cache, std::vector<std::pair<Matrix, Matrix>>& new_kv_cache) {
    // Ensure new_kv_cache is correctly sized
    if (new_kv_cache.size() != num_layers_) {
        new_kv_cache.resize(num_layers_);
    }

    // 1. Embedding layer
    std::vector<size_t> token_ids_inference(input_tokens.cols());
    for (size_t i = 0; i < input_tokens.cols(); ++i) {
        token_ids_inference[i] = static_cast<size_t>(input_tokens(0, i));
    }
    TissNum::Matrix x = embedding_layer_.forward(token_ids_inference);

    // 2. Positional Encoding
    size_t current_position = 0;
    if (!past_kv_cache.empty() && past_kv_cache[0].first.cols() > 0) {
        current_position = past_kv_cache[0].first.cols();
    }
    x = positional_encoding_layer_.forward(x, current_position);

    // 3. Transformer Blocks
    for (int i = 0; i < num_layers_; ++i) {
        std::optional<std::pair<Matrix, Matrix>> current_past_kv = std::nullopt;
        if (i < past_kv_cache.size()) {
            current_past_kv = past_kv_cache[i];
        }
        
        std::optional<std::pair<Matrix, Matrix>> current_new_kv;
        x = transformer_blocks_[i].forward(x, Matrix(), current_past_kv, &current_new_kv);
        
        if (current_new_kv.has_value()) {
            new_kv_cache[i] = current_new_kv.value();
        }
    }

    // 4. Final Layer Norm
    x = final_layer_norm_.forward(x);

    // 5. Output Linear Layer
    TissNum::Matrix output = TissNum::Matrix::matmul(x, output_weight_.value()) + output_bias_.value();

    return output;
}

Matrix TransformerModel::backward(const Matrix& grad_output) {
    // 1. Backward through Output Linear Layer
<<<<<<< HEAD
    TissNum::Matrix x_transpose = final_layer_norm_output_.transpose();
    output_weight_.grad() = TissNum::Matrix::matmul(x_transpose, grad_output);
    output_bias_.grad() = grad_output.sum(0);

    // Gradient propagated back to the input of the output layer
    TissNum::Matrix grad_x = TissNum::Matrix::matmul(grad_output, output_weight_.value().transpose());

    // 2. Backward through Final Layer Norm
    grad_x = final_layer_norm_.backward(grad_x);

    // 3. Backward through Transformer Blocks (in reverse order)
=======
    output_bias_.grad() = grad_output.sum(0);
    TissNum::Matrix x_transpose = final_layer_norm_output_.transpose();
    output_weight_.grad() = TissNum::Matrix::matmul(x_transpose, grad_output);
    TissNum::Matrix grad_x = TissNum::Matrix::matmul(grad_output, output_weight_.value().transpose());

    // 2. Backward through Final Layer Norm
    grad_x = final_layer_norm_.backward(grad_x, transformer_block_outputs_.back());

    // 3. Backward through Transformer Blocks
>>>>>>> 0015b62a
    for (int i = num_layers_ - 1; i >= 0; --i) {
        grad_x = transformer_blocks_[i].backward(grad_x, transformer_block_outputs_[i]);
    }

<<<<<<< HEAD
    // 4. Backward through Positional Encoding (gradient passes through)
=======
    // 4. Backward through Positional Encoding
>>>>>>> 0015b62a
    Matrix grad_embedded_input = grad_x;

    // 5. Backward through Embedding layer
    embedding_layer_.backward(grad_embedded_input, cached_token_ids_);

    return TissNum::Matrix();
}

std::vector<std::shared_ptr<TissNum::Parameter>> TransformerModel::get_parameters() {
    std::vector<std::shared_ptr<TissNum::Parameter>> params;

    auto add_params_from_raw = [&](const std::vector<TissNum::Parameter*>& raw_params) {
        for (auto* p : raw_params) {
            params.emplace_back(p, [](TissNum::Parameter*){}); // No-op deleter
        }
    };

    add_params_from_raw(embedding_layer_.parameters());

    for (auto& block : transformer_blocks_) {
        add_params_from_raw(block.parameters());
    }

    add_params_from_raw(final_layer_norm_.parameters());

    params.push_back(std::make_shared<TissNum::Parameter>(output_weight_));
    params.push_back(std::make_shared<TissNum::Parameter>(output_bias_));

    return params;
}

const TissNum::Matrix& TransformerModel::get_embeddings() const {
    return embedding_layer_.get_weight();
}

} // namespace Core
} // namespace TissLM
} // namespace TissDB<|MERGE_RESOLUTION|>--- conflicted
+++ resolved
@@ -96,7 +96,6 @@
 
 Matrix TransformerModel::backward(const Matrix& grad_output) {
     // 1. Backward through Output Linear Layer
-<<<<<<< HEAD
     TissNum::Matrix x_transpose = final_layer_norm_output_.transpose();
     output_weight_.grad() = TissNum::Matrix::matmul(x_transpose, grad_output);
     output_bias_.grad() = grad_output.sum(0);
@@ -108,26 +107,11 @@
     grad_x = final_layer_norm_.backward(grad_x);
 
     // 3. Backward through Transformer Blocks (in reverse order)
-=======
-    output_bias_.grad() = grad_output.sum(0);
-    TissNum::Matrix x_transpose = final_layer_norm_output_.transpose();
-    output_weight_.grad() = TissNum::Matrix::matmul(x_transpose, grad_output);
-    TissNum::Matrix grad_x = TissNum::Matrix::matmul(grad_output, output_weight_.value().transpose());
-
-    // 2. Backward through Final Layer Norm
-    grad_x = final_layer_norm_.backward(grad_x, transformer_block_outputs_.back());
-
-    // 3. Backward through Transformer Blocks
->>>>>>> 0015b62a
     for (int i = num_layers_ - 1; i >= 0; --i) {
         grad_x = transformer_blocks_[i].backward(grad_x, transformer_block_outputs_[i]);
     }
 
-<<<<<<< HEAD
     // 4. Backward through Positional Encoding (gradient passes through)
-=======
-    // 4. Backward through Positional Encoding
->>>>>>> 0015b62a
     Matrix grad_embedded_input = grad_x;
 
     // 5. Backward through Embedding layer
