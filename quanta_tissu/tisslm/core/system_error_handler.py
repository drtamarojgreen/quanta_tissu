--- conflicted
+++ resolved
@@ -14,21 +14,19 @@
     """Custom exception for errors related to database connection."""
     pass
 
-<<<<<<< HEAD
 class FileIOError(SystemError):
     """Custom exception for file I/O errors."""
     pass
 
 class ConfigurationError(SystemError):
     """Custom exception for configuration-related errors."""
-=======
+    
 class TissCommandError(TissSystemError):
     """Raised when a TissLang command fails during execution."""
     pass
 
 class TissSecurityError(TissCommandError):
     """Raised when a command attempts a forbidden action."""
->>>>>>> 801f2bbd
     pass
 
 def handle_errors(func):
