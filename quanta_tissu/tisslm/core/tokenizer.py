--- conflicted
+++ resolved
@@ -30,12 +30,9 @@
             self.load_successful = True
         except FileNotFoundError:
             print(f"Warning: BPE tokenizer files not found at {tokenizer_prefix}. Please train the tokenizer first using tisslm/train_bpe.py.")
-<<<<<<< HEAD
             self.bpe_tokenizer.vocab = None # Explicitly set to None on failure
             self.bpe_tokenizer.merges = None # Explicitly set to None on failure
-=======
             # vocab and merges will remain as empty dicts from BPETokenizer.__init__
->>>>>>> df27a7cc
         except Exception as e:
             print(f"Error loading BPE tokenizer from {tokenizer_prefix}: {e}")
             # Handle other potential loading errors, e.g., malformed files
