--- conflicted
+++ resolved
@@ -3,15 +3,10 @@
 import requests
 import logging
 from datetime import datetime
-<<<<<<< HEAD
-from .system_error_handler import DatabaseConnectionError, SystemError
-from .model_error_handler import ModelError
-=======
 from .model_error_handler import ModelError
 from .system_error_handler import DatabaseConnectionError, handle_errors
 
 logger = logging.getLogger(__name__)
->>>>>>> 801f2bbd
 
 class KnowledgeBase:
     """
@@ -51,11 +46,8 @@
             logger.info("Database and collection setup complete.")
 
         except requests.exceptions.RequestException as e:
-<<<<<<< HEAD
             raise DatabaseConnectionError(f"Database setup failed: {e}") from e
-=======
             logger.warning(f"Database setup failed: {e}. KnowledgeBase will operate in disconnected mode.")
->>>>>>> 801f2bbd
 
     def _embed_text(self, text):
         token_ids = self.tokenizer.tokenize(text)
@@ -115,11 +107,7 @@
             except requests.exceptions.RequestException as e:
                 raise DatabaseConnectionError(f"Failed to retrieve from KB: {e}") from e
             except (json.JSONDecodeError, KeyError) as e:
-<<<<<<< HEAD
                 raise SystemError(f"Failed to parse response from KB: {e}") from e
-=======
-                raise ModelError(f"Failed to parse response from KB: {e}") from e
->>>>>>> 801f2bbd
         
         elif backward_pass_data:
             if 'receptor_field' not in backward_pass_data:
@@ -152,10 +140,6 @@
             similarities = self._bayesian_similarity(query_embedding, doc_embeddings, hessian_matrix, bayes_params)
         else:
             raise ModelError(f"Unknown retrieval method: {method}")
-<<<<<<< HEAD
-
-=======
->>>>>>> 801f2bbd
 
         if k >= len(similarities):
             top_k_indices = np.argsort(similarities)[::-1]
