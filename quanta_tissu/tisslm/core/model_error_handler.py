--- conflicted
+++ resolved
@@ -1,20 +1,3 @@
-<<<<<<< HEAD
-class ModelError(Exception):
-    """Custom exception for errors originating from the model's logic."""
-    pass
-
-class ModelInitializationError(ModelError):
-    """Custom exception for errors during model initialization."""
-    pass
-
-class InferenceError(ModelError):
-    """Custom exception for errors during model inference."""
-    pass
-
-class TrainingError(ModelError):
-    """Custom exception for errors during model training."""
-    pass
-=======
 import functools
 import logging
 from ..parser.errors import TissError
@@ -66,6 +49,18 @@
     """Raised when an ASSERT command fails."""
     pass
 
+class ModelInitializationError(ModelError):
+    """Custom exception for errors during model initialization."""
+    pass
+
+class InferenceError(ModelError):
+    """Custom exception for errors during model inference."""
+    pass
+
+class TrainingError(ModelError):
+    """Custom exception for errors during model training."""
+    pass
+
 def handle_model_errors(func):
     """
     A decorator that wraps a function to catch and handle exceptions derived from TissModelError.
@@ -86,5 +81,4 @@
             # Wrap unexpected errors in a generic ModelProcessingError
             raise ModelProcessingError(f"An unexpected error occurred: {e}") from e
 
-    return wrapper
->>>>>>> 801f2bbd
+    return wrapper