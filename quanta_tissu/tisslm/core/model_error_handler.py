--- conflicted
+++ resolved
@@ -49,18 +49,12 @@
     """Raised when an ASSERT command fails."""
     pass
 
-<<<<<<< HEAD
-=======
 
->>>>>>> 95707226
 class ModelInitializationError(TissModelError):
     """Custom exception for errors during model initialization."""
     pass
 
-<<<<<<< HEAD
-=======
 
->>>>>>> 95707226
 class TrainingError(TissModelError):
     """Custom exception for errors during model training."""
     pass
