import sys
import os

# Add the project root to sys.path for module discovery
script_dir = os.path.dirname(os.path.abspath(__file__))
project_root = os.path.abspath(os.path.join(script_dir, '..', '..', '..'))
sys.path.insert(0, project_root)

import argparse
import numpy as np
import logging

from quanta_tissu.tisslm.core.tokenizer import Tokenizer
from quanta_tissu.tisslm.core.model import QuantaTissu
from quanta_tissu.tisslm.core.loss import CrossEntropyLoss
from quanta_tissu.tisslm.core.optimizer import AdamW
from quanta_tissu.tisslm.core.data import Dataset, load_corpus
from quanta_tissu.tisslm.config import model_config, training_config, system_config, tokenizer_config
from quanta_tissu.tisslm.core.scheduler import CosineDecayWithWarmup
from quanta_tissu.tisslm.core.utils import save_checkpoint, load_checkpoint
from quanta_tissu.tisslm.evaluation.training_debugger import inspect_model_parameters, check_gradients
from quanta_tissu.tisslm.core.generate_text import generate_text

# Setup logging
logging.basicConfig(level=logging.INFO, format='%(asctime)s - %(levelname)s - %(message)s')

def main():
    parser = argparse.ArgumentParser(description="Train the QuantaTissu model with custom tokenizer and text generation.")
    parser.add_argument("--tokenizer_path", type=str, default="models/trained_tokenizer", help="Path prefix for the tokenizer files, relative to project root.")
    parser.add_argument("--corpus_path", type=str, default=os.path.join(project_root, "corpus"), help="Path to the training corpus directory.")
    parser.add_argument("--epochs", type=int, default=training_config["num_epochs"], help="Number of training epochs.")
    parser.add_argument("--batch_size", type=int, default=training_config["batch_size"], help="Batch size for training.")
    parser.add_argument("--seq_len", type=int, default=tokenizer_config["max_len"], help="Sequence length for training.")
    parser.add_argument("--lr", type=float, default=training_config["learning_rate"], help="Maximum learning rate.")
    parser.add_argument("--weight_decay", type=float, default=training_config["weight_decay"], help="Weight decay for AdamW.")
    parser.add_argument("--warmup_steps", type=int, default=50, help="Number of warmup steps for the scheduler.")
    parser.add_argument("--max_grad_norm", type=float, default=1.0, help="Maximum value for gradient clipping.")
    parser.add_argument("--checkpoint_dir", type=str, default=os.path.join(project_root, "checkpoints"), help="Directory to save checkpoints.")
    parser.add_argument("--resume_from", type=str, default=None, help="Path to a checkpoint to resume training from.")
    parser.add_argument("--save_every", type=int, default=1000, help="Save a checkpoint and generate text every N steps.")
    parser.add_argument("--keep_checkpoints", type=int, default=-1, help="Number of recent checkpoints to keep. Use -1 to keep all.")

    args = parser.parse_args()

    logging.info("--- Initializing training ---")

    # 1. Components Initialization
    try:
        tokenizer_full_path = os.path.normpath(os.path.join(project_root, args.tokenizer_path))
        tokenizer = Tokenizer(tokenizer_path=tokenizer_full_path)
    except Exception as e:
        logging.error(f"Could not initialize tokenizer from path '{tokenizer_full_path}'. Error: {e}")
        return

    model_config["vocab_size"] = tokenizer.get_vocab_size()
    model = QuantaTissu(model_config)
    loss_fn = CrossEntropyLoss()
    optimizer = AdamW(model.parameters(), lr=args.lr, weight_decay=args.weight_decay)

    # Load corpus and create dataset
    logging.info(f"Loading corpus from: {args.corpus_path}")
    token_ids = load_corpus(args.corpus_path, tokenizer)
    logging.info(f"Corpus loaded. Total tokens: {len(token_ids)}")

    # Split data into training and validation sets
    split_idx = int(len(token_ids) * 0.9)
    train_token_ids = token_ids[:split_idx]
    val_token_ids = token_ids[split_idx:]

    dataset = Dataset(train_token_ids, args.batch_size, args.seq_len)
    val_dataset = Dataset(val_token_ids, args.batch_size, args.seq_len) # Create validation dataset
    
    total_steps = args.epochs * len(dataset)

    scheduler = CosineDecayWithWarmup(optimizer, warmup_steps=args.warmup_steps, total_steps=total_steps, max_lr=args.lr)

    # 2. Load from checkpoint if specified
    start_epoch = 0
    step = 0
    if args.resume_from:
        start_epoch, step = load_checkpoint(model, optimizer, args.resume_from)
        scheduler.optimizer.lr = optimizer.lr

    logging.info(f"Model: QuantaTissu with {len(model.parameters())} parameter groups.")
    logging.info(f"Dataset: {len(dataset)} batches of size {args.batch_size}x{args.seq_len}.")
    logging.info(f"Total training steps: {total_steps}.")
    logging.info(f"Starting from epoch {start_epoch+1}, step {step}.")

    # 3. Training Loop
    for epoch in range(start_epoch, args.epochs):
        logging.info(f"\n--- Epoch {epoch+1}/{args.epochs} ---")
        for x_batch, y_batch in dataset:
            # The model.forward() returns a tuple (logits, kv_cache).
<<<<<<< HEAD
            # The cache is required for the backward pass.
            logits, cache = model.forward(x_batch)
            loss = loss_fn.forward(logits, y_batch)
            d_logits = loss_fn.backward()
            # The backward pass requires the cache from the forward pass
            # to efficiently compute gradients.
=======
            # For training, we only need the logits for the loss calculation.
            # We unpack the tuple and discard the kv_cache.
            logits, cache = model.forward(x_batch)
            loss = loss_fn.forward(logits, y_batch)
            d_logits = loss_fn.backward()
            # The backward pass should be called on the top-level model object,
            # which will orchestrate backpropagation through all its components.
>>>>>>> 2cc8270c
            model.backward(d_logits, cache)

            params = model.parameters()
            grads = [p.grad for p in params if p.grad is not None]
            global_norm = np.sqrt(sum(np.sum(g**2) for g in grads))

            if global_norm > args.max_grad_norm:
                clip_coef = args.max_grad_norm / (global_norm + 1e-6)
                for g in grads:
                    g *= clip_coef

            optimizer.step()
            current_lr = scheduler.step(step)
            optimizer.zero_grad()

            if step % 10 == 0:
                logging.info(f"Step {step}, Loss: {loss:.4f}, LR: {current_lr:.6f}, Grad Norm: {global_norm:.4f}")

            if step > 0 and step % args.save_every == 0:
                checkpoint_path = save_checkpoint(model, optimizer, epoch, step, args.checkpoint_dir, keep_last=args.keep_checkpoints)
                logging.info(f"--- Generating text from checkpoint: {checkpoint_path} ---")
                generated_text = generate_text(
                    model=model,
                    tokenizer=tokenizer,
                    prompt="The meaning of life is",
                    length=50,
                    method="nucleus",
                    temperature=0.8,
                    top_k=20,
                    top_p=0.9
                )
                logging.info(f"Generated text: {generated_text}")

                # --- Live Training Diagnostics ---
                # Inspect parameters and gradients to catch issues like parameter collapse or
                # vanishing/exploding gradients as they happen.
                logging.info("--- Running Live Diagnostics ---")
                inspect_model_parameters(model)
                check_gradients(model)
                logging.info("--- Live Diagnostics Complete ---")

            step += 1

    logging.info("\n--- Training complete ---")
    save_checkpoint(model, optimizer, args.epochs - 1, step, args.checkpoint_dir, keep_last=args.keep_checkpoints)


if __name__ == "__main__":
    main()<|MERGE_RESOLUTION|>--- conflicted
+++ resolved
@@ -91,14 +91,6 @@
         logging.info(f"\n--- Epoch {epoch+1}/{args.epochs} ---")
         for x_batch, y_batch in dataset:
             # The model.forward() returns a tuple (logits, kv_cache).
-<<<<<<< HEAD
-            # The cache is required for the backward pass.
-            logits, cache = model.forward(x_batch)
-            loss = loss_fn.forward(logits, y_batch)
-            d_logits = loss_fn.backward()
-            # The backward pass requires the cache from the forward pass
-            # to efficiently compute gradients.
-=======
             # For training, we only need the logits for the loss calculation.
             # We unpack the tuple and discard the kv_cache.
             logits, cache = model.forward(x_batch)
@@ -106,7 +98,6 @@
             d_logits = loss_fn.backward()
             # The backward pass should be called on the top-level model object,
             # which will orchestrate backpropagation through all its components.
->>>>>>> 2cc8270c
             model.backward(d_logits, cache)
 
             params = model.parameters()
