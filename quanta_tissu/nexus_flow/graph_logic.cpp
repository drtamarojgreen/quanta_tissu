--- conflicted
+++ resolved
@@ -264,17 +264,10 @@
     // Graph 1: 4 Nodes
     Graph g1;
     g1.nodes = {
-<<<<<<< HEAD
-        {1, 10, 5, 5, cbt_labels[0]},
-        {2, 30, 15, 3, cbt_labels[1]},
-        {3, 50, 8, 5, cbt_labels[2]},
-        {4, 25, 2, 1, cbt_labels[3]}
-=======
         {1, 10, 5, 0, 5, cbt_labels[0]},
         {2, 30, 15, 0, 3, cbt_labels[1]},
         {3, 50, 8, 0, 5, cbt_labels[2]},
         {4, 25, 2, 0, 1, cbt_labels[3]}
->>>>>>> 3b7cd297
     };
     g1.edges = {{1, 2}, {1, 3}, {2, 3}, {2, 4}};
     graphs.push_back(g1);
@@ -282,16 +275,6 @@
     // Graph 2: 8 Nodes (demonstrates occlusion)
     Graph g2;
     g2.nodes = {
-<<<<<<< HEAD
-        {1, 5, 3, 5, cbt_labels[4]},
-        {2, 20, 10, 3, cbt_labels[5]},
-        {3, 18, 9, 1, cbt_labels[6]}, // Occluded by node 2
-        {4, 40, 5, 5, cbt_labels[7]},
-        {5, 60, 18, 3, cbt_labels[8]},
-        {6, 70, 2, 1, cbt_labels[9]},
-        {7, 35, 20, 3, cbt_labels[10]},
-        {8, 5, 20, 5, cbt_labels[11]}
-=======
         {1, 5, 3, 0, 5, cbt_labels[4]},
         {2, 20, 10, 0, 3, cbt_labels[5]},
         {3, 18, 9, 0, 1, cbt_labels[6]}, // Occluded by node 2
@@ -300,7 +283,6 @@
         {6, 70, 2, 0, 1, cbt_labels[9]},
         {7, 35, 20, 0, 3, cbt_labels[10]},
         {8, 5, 20, 0, 5, cbt_labels[11]}
->>>>>>> 3b7cd297
     };
     g2.edges = {{1, 2}, {1, 8}, {2, 4}, {3, 4}, {4, 5}, {5, 7}, {6, 7}, {7, 8}};
     graphs.push_back(g2);
