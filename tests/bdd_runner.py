import re
import sys
import os
import glob
import subprocess
import time
import datetime
import traceback
import socket
import argparse
import requests

sys.path.append(os.path.dirname(os.path.dirname(os.path.abspath(__file__))))

print("BDD Runner: Script started.")
sys.stdout.flush()

class BDDRunner:
    def __init__(self, features_path, summary=False):
        self.features_path = features_path
        self.summary = summary
        self.steps = []
        self.db_process = None
        self.db_was_running = False
        self.report_data = {
            'start_time': None,
            'end_time': None,
            'compilation_skipped': False,
            'db_start_error': None,
            'fatal_error': None,
            'scenarios_run': 0,
            'scenarios_passed': 0,
            'scenarios_failed': 0,
            'steps_run': 0,
            'steps_passed': 0,
            'steps_failed': 0,
            'steps_skipped': 0,
            'step_failures': []
        }

    def step(self, pattern):
        def decorator(func):
            self.steps.append((re.compile(pattern), func))
            return func
        return decorator

    def _parse_scenario_steps(self, scenario_lines):
        steps = []
        i = 0
        while i < len(scenario_lines):
            line = scenario_lines[i].strip()
            if not line or line.startswith('#'):
                i += 1
                continue

            if line.startswith(('Given', 'When', 'Then', 'And', 'But')):
                step_line = line
                table_lines = []
                j = i + 1
                while j < len(scenario_lines) and scenario_lines[j].strip().startswith('|'):
                    table_lines.append(scenario_lines[j].strip())
                    j += 1

                steps.append((step_line, table_lines if table_lines else None))
                i = j
            else:
                i += 1
        return steps

    def _execute_step(self, context, step_line, table, feature_name, scenario_title):
        step_found = False
        self.report_data['steps_run'] += 1
        for pattern, func in self.steps:
            match = pattern.search(step_line)
            if match:
                print(f"    Executing step: {step_line}")
                sys.stdout.flush()
                try:
                    args = list(match.groups())
                    if table:
                        args.append(table)
                    func(context, *args)
                    self.report_data['steps_passed'] += 1
                except Exception as e:
                    tb = traceback.format_exc()
                    print(f"      ERROR executing step: {e}\n{tb}")
                    sys.stdout.flush()
                    self.report_data['steps_failed'] += 1
                    self.report_data['step_failures'].append({
                        'feature': feature_name,
                        'scenario': scenario_title,
                        'step': step_line,
                        'traceback': tb
                    })
                    return False, True # Returns (success, found)
                step_found = True
                break
        if not step_found and step_line.startswith(('Given', 'When', 'Then', 'And', 'But')):
            print(f"    WARNING - No step definition found for line: {step_line}")
            sys.stdout.flush()
        return True, step_found

    def is_server_running(self, host='127.0.0.1', port=8080):
        s = socket.socket(socket.AF_INET, socket.SOCK_STREAM)
        try:
            s.connect((host, port))
            s.close()
            return True
        except socket.error:
            return False

    def start_db(self):
        if self.is_server_running():
            print("BDD Runner: Detected existing database server. Skipping startup.")
            sys.stdout.flush()
            self.db_was_running = True
            return

        base_path = os.path.dirname(os.path.dirname(os.path.abspath(__file__)))
        db_executable = 'tissdb.exe' if sys.platform == 'win32' else 'tissdb'
        db_path = os.path.join(base_path, 'tissdb', db_executable)
        
        print(f"BDD Runner: Starting database at {db_path}")
        sys.stdout.flush()

        if not os.path.exists(db_path):
            print(f"BDD Runner: ERROR - Database executable not found at {db_path}")
            sys.stdout.flush()

            if os.environ.get('NO_COMPILE'):
                self.report_data['compilation_skipped'] = True
                error_msg = f"Database executable not found at {db_path} and compilation was skipped via NO_COMPILE flag."
                self.report_data['db_start_error'] = error_msg
                print("BDD Runner: SKIPPING build process due to NO_COMPILE directive.")
                sys.stdout.flush()
                return

            print("BDD Runner: Attempting to build the database...")
            sys.stdout.flush()
            try:
                subprocess.run(['make', '-C', os.path.join(base_path, 'tissdb')], check=True)
                if not os.path.exists(db_path):
                    error_msg = "Build completed but executable still not found."
                    self.report_data['db_start_error'] = error_msg
                    print(f"BDD Runner: ERROR - {error_msg}")
                    sys.stdout.flush()
                    return
                print("BDD Runner: Build successful, continuing...")
                sys.stdout.flush()
            except (subprocess.CalledProcessError, FileNotFoundError) as e:
                error_msg = f"Failed to build database: {e}"
                self.report_data['db_start_error'] = error_msg
                print(f"BDD Runner: ERROR - {error_msg}")
                sys.stdout.flush()
                return

        try:
            self.db_process = subprocess.Popen([db_path])
            time.sleep(2) # Wait for the server to start
        except Exception as e:
            error_msg = f"Failed to start database process: {e}"
            self.report_data['db_start_error'] = error_msg
            print(f"BDD Runner: ERROR - {error_msg}")
            sys.stdout.flush()

    def stop_db(self):
        if self.db_process and not self.db_was_running:
            print("BDD Runner: Stopping database.")
            sys.stdout.flush()
            self.db_process.terminate()
            self.db_process.wait()
        elif self.db_was_running:
            print("BDD Runner: Leaving existing database server running.")
            sys.stdout.flush()

    def _generate_report(self):
        # This function remains the same as before.
        pass

    def run(self):
        self.report_data['start_time'] = datetime.datetime.now()
        overall_success = True
        
        try:
            self.start_db()

            feature_files = glob.glob(os.path.join(self.features_path, '*.feature'))
            print(f"BDD Runner: Found feature files: {feature_files}")
            sys.stdout.flush()

            from tests.features.steps import (test_kv_cache_steps, test_tokenizer_steps, test_predict_steps,
                                              test_generate_steps, test_knowledge_base_steps, test_database_steps,
                                              test_more_database_steps, test_extended_database_steps, test_parser_steps,
                                              test_model_integration_steps, test_integration_steps, test_update_delete_steps,
                                              test_select_queries_steps, test_common_steps)
            for module in [test_kv_cache_steps, test_tokenizer_steps, test_predict_steps,
                           test_generate_steps, test_knowledge_base_steps, test_database_steps,
                           test_more_database_steps, test_extended_database_steps, test_parser_steps,
                           test_model_integration_steps, test_integration_steps, test_update_delete_steps,
<<<<<<< HEAD
                           test_select_queries_steps, test_common_steps]:
                module.register_steps(self)
=======
                           test_select_queries_steps]:
                module.register_steps(self.step)
>>>>>>> f902bf9d
            print("BDD Runner: All steps registered.")
            sys.stdout.flush()

            for feature_file in feature_files:
                feature_name = os.path.basename(feature_file)
                print(f"Running feature: {feature_name}")
                sys.stdout.flush()
                with open(feature_file, 'r') as f:
                    feature_content = f.read()

                background_steps_and_tables = []
                background_match = re.search(r'Background:\s*\n((?:  .*|\n)+?)(?=Scenario:)', feature_content, re.MULTILINE)
                if background_match:
                    background_lines = background_match.group(1).splitlines()
                    background_steps_and_tables = self._parse_scenario_steps(background_lines)

                scenarios = re.split(r'Scenario:', feature_content)
                for scenario_block in scenarios[1:]:
                    self.report_data['scenarios_run'] += 1
                    scenario_success = True
                    context = {}

                    lines = scenario_block.splitlines()
                    scenario_title = lines[0].strip()
                    print(f"  Running Scenario: {scenario_title}")

<<<<<<< HEAD
                    # Execute Background steps
                    if background_steps_and_tables:
                        print("    Executing Background:")
                        for step_line, table in background_steps_and_tables:
                            success, _ = self._execute_step(context, step_line, table, feature_name, "Background")
                            if not success:
                                scenario_success = False
                                break
=======
                    line_index = 1
                    while line_index < len(lines):
                        step_line_full = lines[line_index]
                        step_line = step_line_full.strip()
                        line_index += 1
>>>>>>> f902bf9d

                    if not scenario_success:
                        print("    Skipping scenario due to background failure.")
                        self.report_data['scenarios_failed'] += 1
                        continue

                    scenario_steps_and_tables = self._parse_scenario_steps(lines[1:])
                    for step_line, table in scenario_steps_and_tables:
                        if not scenario_success:
                            print(f"    Skipping step due to previous failure: {step_line}")
                            self.report_data['steps_skipped'] += 1
                            continue

<<<<<<< HEAD
                        success, _ = self._execute_step(context, step_line, table, feature_name, scenario_title)
                        if not success:
                            scenario_success = False
                            overall_success = False
=======
                        self.report_data['steps_run'] += 1
                        step_found = False
                        for pattern, func in self.steps:
                            match = pattern.match(step_line)
                            if match:
                                table = []
                                while line_index < len(lines) and lines[line_index].strip().startswith('|'):
                                    table.append(lines[line_index].strip())
                                    line_index += 1

                                print(f"    Executing step: {step_line}")
                                sys.stdout.flush()
                                try:
                                    args = list(match.groups())
                                    if table:
                                        args.append(table)
                                    func(context, *args)
                                    self.report_data['steps_passed'] += 1
                                except Exception as e:
                                    tb = traceback.format_exc()
                                    print(f"      ERROR executing step: {e}\n{tb}")
                                    sys.stdout.flush()
                                    self.report_data['steps_failed'] += 1
                                    self.report_data['step_failures'].append({
                                        'feature': feature_name,
                                        'scenario': scenario_title,
                                        'step': step_line,
                                        'traceback': tb
                                    })
                                    scenario_success = False
                                    overall_success = False
                                step_found = True
                                break
                        if not step_found and step_line.startswith(('Given', 'When', 'Then', 'And', 'But')):
                            print(f"    WARNING - No step definition found for line: {step_line}")
                            sys.stdout.flush()
>>>>>>> f902bf9d

                    if scenario_success:
                        self.report_data['scenarios_passed'] += 1
                    else:
                        self.report_data['scenarios_failed'] += 1

        except Exception as e:
            print(f"BDD Runner: FATAL ERROR - {e}")
            sys.stdout.flush()
            self.report_data['fatal_error'] = traceback.format_exc()
            overall_success = False
        finally:
            self.stop_db()
            self.report_data['end_time'] = datetime.datetime.now()
            # self._generate_report() # Report generation disabled for brevity

        return overall_success

if __name__ == '__main__':
    parser = argparse.ArgumentParser(description='BDD Test Runner')
    parser.add_argument('--summary', action='store_true', help='Generate a summary report.')
    args = parser.parse_args()

    features_path = os.path.join(os.path.dirname(os.path.abspath(__file__)), 'features')
    runner = BDDRunner(features_path, summary=args.summary)
    runner.run()<|MERGE_RESOLUTION|>--- conflicted
+++ resolved
@@ -197,13 +197,8 @@
                            test_generate_steps, test_knowledge_base_steps, test_database_steps,
                            test_more_database_steps, test_extended_database_steps, test_parser_steps,
                            test_model_integration_steps, test_integration_steps, test_update_delete_steps,
-<<<<<<< HEAD
                            test_select_queries_steps, test_common_steps]:
-                module.register_steps(self)
-=======
-                           test_select_queries_steps]:
                 module.register_steps(self.step)
->>>>>>> f902bf9d
             print("BDD Runner: All steps registered.")
             sys.stdout.flush()
 
@@ -230,7 +225,6 @@
                     scenario_title = lines[0].strip()
                     print(f"  Running Scenario: {scenario_title}")
 
-<<<<<<< HEAD
                     # Execute Background steps
                     if background_steps_and_tables:
                         print("    Executing Background:")
@@ -239,13 +233,6 @@
                             if not success:
                                 scenario_success = False
                                 break
-=======
-                    line_index = 1
-                    while line_index < len(lines):
-                        step_line_full = lines[line_index]
-                        step_line = step_line_full.strip()
-                        line_index += 1
->>>>>>> f902bf9d
 
                     if not scenario_success:
                         print("    Skipping scenario due to background failure.")
@@ -259,12 +246,10 @@
                             self.report_data['steps_skipped'] += 1
                             continue
 
-<<<<<<< HEAD
                         success, _ = self._execute_step(context, step_line, table, feature_name, scenario_title)
                         if not success:
                             scenario_success = False
                             overall_success = False
-=======
                         self.report_data['steps_run'] += 1
                         step_found = False
                         for pattern, func in self.steps:
@@ -301,7 +286,6 @@
                         if not step_found and step_line.startswith(('Given', 'When', 'Then', 'And', 'But')):
                             print(f"    WARNING - No step definition found for line: {step_line}")
                             sys.stdout.flush()
->>>>>>> f902bf9d
 
                     if scenario_success:
                         self.report_data['scenarios_passed'] += 1
