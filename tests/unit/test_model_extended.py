import sys
import os
import unittest
import numpy as np
from numpy.testing import assert_allclose
from unittest.mock import MagicMock

# Add project root to path to allow importing quanta_tissu
sys.path.insert(0, os.path.abspath(os.path.join(os.path.dirname(__file__), '..', '..')))

from quanta_tissu.tisslm.core.model import QuantaTissu
from quanta_tissu.tisslm.core.layers import softmax

class TestModelExtended(unittest.TestCase):

    def setUp(self):
        """Set up a model and some dummy data for the tests."""
        self.config = {
            'vocab_size': 100,
            'n_embd': 64,
            'n_layer': 2,
            'n_head': 2,
            'd_ff': 128,
            'max_seq_len': 256,
            'dropout': 0.1
        }
        self.model = QuantaTissu(self.config)
        self.dummy_input = np.random.randint(0, self.config['vocab_size'], size=(1, 10))

    def test_forward_pass(self):
        """Test the model's forward pass."""
        logits, cache = self.model.forward(self.dummy_input)

        self.assertEqual(logits.shape, (1, 10, self.config['vocab_size']), "Logits shape is incorrect.")
        self.assertFalse(np.all(logits == 0), "Logits should not be all zeros.")

    def test_backward_pass(self):
        """Test the model's backward pass."""
        logits, cache = self.model.forward(self.dummy_input)

        # Create a dummy gradient for the logits
        d_logits = np.random.randn(*logits.shape)

        # Perform backward pass
        self.model.backward(d_logits, cache)

        # Check that gradients are not all zeros for some parameters
        # This is a basic check, more rigorous checks would involve numerical gradient checking
        all_params_zero = True
        for param in self.model.parameters():
            if param.grad is not None and np.any(param.grad != 0):
                all_params_zero = False
                break
        self.assertFalse(all_params_zero, "Gradients should not be all zeros after backward pass.")

    def test_generate_greedy(self):
        """Test the model's sample method with greedy decoding."""
        prompt_tokens = [1, 2, 3]
        n_new_tokens = 5
        vocab_size = self.config['vocab_size']

        mock_logits_sequence = []

        # First call: for initial prompt processing. Logits for the last token of the prompt.
        logits_prompt_processing = np.zeros((1, len(prompt_tokens), vocab_size))
        logits_prompt_processing[0, -1, 2] = 1.0 # This will make the first generated token be 2
        mock_logits_sequence.append((logits_prompt_processing, None))

        # Subsequent calls: for each new token generated.
        # Logits for the second generated token (after generating 2)
        logits_step1 = np.zeros((1, 1, vocab_size))
        logits_step1[0, 0, 1] = 1.0 # Predicts token 1
        mock_logits_sequence.append((logits_step1, None))

        # Logits for the third generated token (after generating 1)
        logits_step2 = np.zeros((1, 1, vocab_size))
        logits_step2[0, 0, 3] = 1.0 # Predicts token 3
        mock_logits_sequence.append((logits_step2, None))

        # Logits for the fourth generated token (after generating 3)
        logits_step3 = np.zeros((1, 1, vocab_size))
        logits_step3[0, 0, 4] = 1.0 # Predicts token 4
        mock_logits_sequence.append((logits_step3, None))

        # Logits for the fifth generated token (after generating 4)
        logits_step4 = np.zeros((1, 1, vocab_size))
        logits_step4[0, 0, 0] = 1.0 # Predicts token 0
        mock_logits_sequence.append((logits_step4, None))

        # Logits for the sixth call (after generating 0). This call is made, but its output is not used.
        # It's just to prevent StopIteration.
        logits_step5 = np.zeros((1, 1, vocab_size))
        logits_step5[0, 0, 0] = 1.0 # Dummy value
        mock_logits_sequence.append((logits_step5, None))

        self.model.model.forward = MagicMock(side_effect=mock_logits_sequence)

        generated_tokens = self.model.sample(prompt_tokens, n_new_tokens, method="greedy")

        expected_tokens = [2, 1, 3, 4, 0] # Based on the mock_logits_sequence

        self.assertEqual(generated_tokens, expected_tokens, "Generated tokens do not match expected sequence.")
        self.assertEqual(len(generated_tokens), n_new_tokens, "Incorrect number of tokens generated.")

    def test_generate_eos_id(self):
        """Test the model's sample method with an end-of-sequence ID."""
        prompt_tokens = [10, 20]
        n_new_tokens = 10 # Try to generate up to 10 new tokens
        eos_id = 99
        vocab_size = self.config['vocab_size']

        mock_logits_sequence_eos = []

        # First call: for initial prompt processing. Logits for the last token of the prompt.
        logits_eos_prompt_processing = np.zeros((1, len(prompt_tokens), vocab_size))
        logits_eos_prompt_processing[0, -1, 2] = 1.0 # This will make the first generated token be 2
        mock_logits_sequence_eos.append((logits_eos_prompt_processing, None))

        # Second call: for the first new token (which is 2). Logits for the next token, which should be eos_id.
        logits_eos_step1 = np.zeros((1, 1, vocab_size))
        logits_eos_step1[0, 0, eos_id] = 1.0 # Predicts eos_id (99)
        mock_logits_sequence_eos.append((logits_eos_step1, None))

        mock_model_forward_eos = MagicMock(side_effect=mock_logits_sequence_eos)
        self.model.model.forward = mock_model_forward_eos

        generated_tokens = self.model.sample(prompt_tokens, n_new_tokens, method="greedy", eos_id=eos_id)

        expected_tokens = [2] # Only token 2 should be generated before eos_id

        self.assertEqual(generated_tokens, expected_tokens, "Generated tokens should stop at eos_id.")
        self.assertLess(len(generated_tokens), n_new_tokens, "Generation should have stopped before n_new_tokens.")

    def test_generate_topp(self):
        """Test the model's sample method with nucleus sampling (top-p)."""
        prompt_tokens = [5, 15, 25]
        n_new_tokens = 1
        vocab_size = self.config['vocab_size']
        top_p = 0.9

        # Create logits where one token (index 42) has a very high probability (e.g., > 0.9)
        # and other tokens have low probabilities.
        # With top_p = 0.9, only the token with the highest probability should be in the nucleus.
        mock_logits = np.zeros((1, 1, vocab_size))
        mock_logits[0, 0, 42] = 10.0  # High logit for token 42, giving it a high probability after softmax
        mock_logits[0, 0, 55] = 1.0   # Lower logit for another token

        # Mock the forward pass for the prompt and for the new token generation
        self.model.model.forward = MagicMock(side_effect=[
            (np.zeros((1, len(prompt_tokens), vocab_size)), None), # Processing prompt
            (mock_logits, None) # Generating the new token
        ])

<<<<<<< HEAD
        # Mock the model's forward pass to return our crafted logits at the last position
        mock_logits_for_prompt = np.zeros((1, len(prompt_tokens), vocab_size))
        mock_logits_for_prompt[0, -1, 42] = 10.0
        mock_logits_for_prompt[0, -1, 55] = 1.0
        self.model.model.forward = MagicMock(return_value=(mock_logits_for_prompt, None))

        # Even with a nucleus of one, the implementation uses np.random.choice, so we mock it.
        with unittest.mock.patch('numpy.random.choice', return_value=42) as mock_choice:
            generated_tokens = self.model.sample(prompt_tokens, n_new_tokens, method="nucleus", top_p=top_p)

            # Verify that the probabilities passed to choice were correct
            self.assertTrue(mock_choice.called)
            args, kwargs = mock_choice.call_args
            passed_probs = kwargs['p']
            # The nucleus should contain only token 42
            self.assertAlmostEqual(passed_probs[42], 1.0)
            self.assertAlmostEqual(np.sum(passed_probs), 1.0)

=======
        # Since the nucleus contains only one token, the sampling is deterministic.
        generated_tokens = self.model.sample(prompt_tokens, n_new_tokens, method="topp", top_p=top_p)
>>>>>>> a13627c9

        expected_token = [42]
        self.assertEqual(generated_tokens, expected_token, "Generated token with top-p sampling is incorrect.")

    def test_generate_with_empty_prompt(self):
        """Tests how the model handles an empty prompt."""
        prompt_tokens = []
        n_new_tokens = 5

        # Depending on the implementation, this could raise an error or return an empty list.
        # Based on the code, it's likely to raise an IndexError when accessing logits.
        # A robust implementation might handle this, but we test the current behavior.
        with self.assertRaises(IndexError):
            self.model.sample(prompt_tokens, n_new_tokens)

    def test_generate_with_temperature(self):
        """Test that temperature scaling is correctly applied to logits."""
        prompt_tokens = [1, 2]
        n_new_tokens = 1
        vocab_size = self.config['vocab_size']
        temperature = 0.5

<<<<<<< HEAD
        # Create the logits that we want the model to produce for the next token.
        next_token_logits = np.zeros(vocab_size)
        next_token_logits[10] = 2.0
        next_token_logits[20] = 1.0

        # Mock the model's forward pass to return these logits at the last position.
        mock_logits_for_prompt = np.zeros((1, len(prompt_tokens), vocab_size))
        mock_logits_for_prompt[0, -1, :] = next_token_logits
        self.model.model.forward = MagicMock(return_value=(mock_logits_for_prompt, None))

        with unittest.mock.patch('numpy.random.choice') as mock_choice:
=======
        # Logits that will be scaled by temperature.
        # Let's use simple values to make the calculation clear.
        mock_logits = np.zeros((1, 1, vocab_size))
        mock_logits[0, 0, 10] = 2.0
        mock_logits[0, 0, 20] = 1.0

        # Mock the model's forward pass
        self.model.model.forward = MagicMock(side_effect=[
            (np.zeros((1, len(prompt_tokens), vocab_size)), None), # Prompt processing
            (mock_logits, None) # Generation
        ])

        # The core of this test is to verify that the probabilities passed to the sampling function
        # are correctly scaled by temperature.
        # We patch np.random.choice, which is used by the generator for sampling.
        with unittest.mock.patch('numpy.random.choice') as mock_choice:
            # We don't care about the actual token generated, just the probabilities used.
>>>>>>> a13627c9
            mock_choice.return_value = 10 # Return a predictable token

            self.model.sample(prompt_tokens, n_new_tokens, method="sampling", temperature=temperature)

<<<<<<< HEAD
            self.assertTrue(mock_choice.called)
            args, kwargs = mock_choice.call_args
            passed_probs = kwargs['p']

            # Calculate the expected probabilities for the entire vocabulary
            expected_scaled_logits = next_token_logits / temperature
            expected_probs = softmax(expected_scaled_logits)

            assert_allclose(passed_probs, expected_probs, rtol=1e-5)
=======
            # Assert that np.random.choice was called
            self.assertTrue(mock_choice.called)

            # Get the arguments passed to np.random.choice
            args, kwargs = mock_choice.call_args

            # The probabilities are passed as the 'p' keyword argument
            passed_probs = kwargs['p']

            # Calculate the expected probabilities
            # scaled_logits = original_logits / temperature
            scaled_logits = np.array([2.0, 1.0]) / temperature # [4.0, 2.0]

            # Manually calculate softmax
            exp_scaled_logits = np.exp(scaled_logits - np.max(scaled_logits))
            expected_probs_subset = exp_scaled_logits / np.sum(exp_scaled_logits) # [0.880797, 0.119203]

            # We only care about the probabilities of the tokens we set logits for.
            # The rest should be close to zero.
            self.assertAlmostEqual(passed_probs[10], expected_probs_subset[0], places=5)
            self.assertAlmostEqual(passed_probs[20], expected_probs_subset[1], places=5)
            self.assertAlmostEqual(np.sum(passed_probs), 1.0, places=5)
>>>>>>> a13627c9


if __name__ == '__main__':
    unittest.main()<|MERGE_RESOLUTION|>--- conflicted
+++ resolved
@@ -151,7 +151,6 @@
             (mock_logits, None) # Generating the new token
         ])
 
-<<<<<<< HEAD
         # Mock the model's forward pass to return our crafted logits at the last position
         mock_logits_for_prompt = np.zeros((1, len(prompt_tokens), vocab_size))
         mock_logits_for_prompt[0, -1, 42] = 10.0
@@ -170,10 +169,6 @@
             self.assertAlmostEqual(passed_probs[42], 1.0)
             self.assertAlmostEqual(np.sum(passed_probs), 1.0)
 
-=======
-        # Since the nucleus contains only one token, the sampling is deterministic.
-        generated_tokens = self.model.sample(prompt_tokens, n_new_tokens, method="topp", top_p=top_p)
->>>>>>> a13627c9
 
         expected_token = [42]
         self.assertEqual(generated_tokens, expected_token, "Generated token with top-p sampling is incorrect.")
@@ -196,19 +191,6 @@
         vocab_size = self.config['vocab_size']
         temperature = 0.5
 
-<<<<<<< HEAD
-        # Create the logits that we want the model to produce for the next token.
-        next_token_logits = np.zeros(vocab_size)
-        next_token_logits[10] = 2.0
-        next_token_logits[20] = 1.0
-
-        # Mock the model's forward pass to return these logits at the last position.
-        mock_logits_for_prompt = np.zeros((1, len(prompt_tokens), vocab_size))
-        mock_logits_for_prompt[0, -1, :] = next_token_logits
-        self.model.model.forward = MagicMock(return_value=(mock_logits_for_prompt, None))
-
-        with unittest.mock.patch('numpy.random.choice') as mock_choice:
-=======
         # Logits that will be scaled by temperature.
         # Let's use simple values to make the calculation clear.
         mock_logits = np.zeros((1, 1, vocab_size))
@@ -226,22 +208,10 @@
         # We patch np.random.choice, which is used by the generator for sampling.
         with unittest.mock.patch('numpy.random.choice') as mock_choice:
             # We don't care about the actual token generated, just the probabilities used.
->>>>>>> a13627c9
             mock_choice.return_value = 10 # Return a predictable token
 
             self.model.sample(prompt_tokens, n_new_tokens, method="sampling", temperature=temperature)
 
-<<<<<<< HEAD
-            self.assertTrue(mock_choice.called)
-            args, kwargs = mock_choice.call_args
-            passed_probs = kwargs['p']
-
-            # Calculate the expected probabilities for the entire vocabulary
-            expected_scaled_logits = next_token_logits / temperature
-            expected_probs = softmax(expected_scaled_logits)
-
-            assert_allclose(passed_probs, expected_probs, rtol=1e-5)
-=======
             # Assert that np.random.choice was called
             self.assertTrue(mock_choice.called)
 
@@ -264,7 +234,6 @@
             self.assertAlmostEqual(passed_probs[10], expected_probs_subset[0], places=5)
             self.assertAlmostEqual(passed_probs[20], expected_probs_subset[1], places=5)
             self.assertAlmostEqual(np.sum(passed_probs), 1.0, places=5)
->>>>>>> a13627c9
 
 
 if __name__ == '__main__':
