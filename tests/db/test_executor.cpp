
#include "test_framework.h"
#include "../../tissdb/query/executor.h"
#include "../../tissdb/query/parser.h"
#include <set>
#include "../../tissdb/storage/lsm_tree.h"
#include <filesystem>
#include <set>

// Mock LSMTree for testing executor in isolation
class MockLSMTree : public TissDB::Storage::LSMTree {
public:
    MockLSMTree() : TissDB::Storage::LSMTree("mock_data") {}

<<<<<<< HEAD
    // Override put to store documents in memory for testing
    void put(const std::string& collection_name, const std::string& key, const TissDB::Document& doc, TissDB::Transactions::TransactionID tid = -1) override {
        (void)tid;
        mock_data_[collection_name][key] = doc;
    }

    // Override get to retrieve from mock data
    std::optional<TissDB::Document> get(const std::string& collection_name, const std::string& key, TissDB::Transactions::TransactionID tid = -1) override {
        (void)tid;
=======
    void create_collection(const std::string& name, const TissDB::Schema& schema) override {
        (void)schema; // Unused in mock
        mock_data_[name] = {};
    }

    void put(const std::string& collection_name, const std::string& key, const TissDB::Document& doc, TissDB::Transactions::TransactionID tid = -1) override {
        (void)tid; // Unused in mock
        mock_data_[collection_name][key] = doc;
    }

    std::optional<TissDB::Document> get(const std::string& collection_name, const std::string& key, TissDB::Transactions::TransactionID tid = -1) override {
        (void)tid; // Unused in mock
>>>>>>> 5fd3ec59
        if (mock_data_.count(collection_name) && mock_data_[collection_name].count(key)) {
            return mock_data_[collection_name][key];
        }
        return std::nullopt;
    }

    std::vector<TissDB::Document> scan(const std::string& collection_name) override {
        std::vector<TissDB::Document> docs;
        if (mock_data_.count(collection_name)) {
            for (const auto& pair : mock_data_[collection_name]) {
                docs.push_back(pair.second);
            }
        }
        return docs;
    }

<<<<<<< HEAD
    // Override create_index to just record that an index was created
    void create_index(const std::string& collection_name, const std::vector<std::string>& field_names) override {
        mock_indexes_[collection_name].insert(field_names[0]);
=======
    void create_index(const std::string& collection_name, const std::vector<std::string>& field_names) override {
        mock_indexes_[collection_name].insert(field_names[0]); // Simple mock: only use first field
>>>>>>> 5fd3ec59
    }

    std::vector<std::string> find_by_index(const std::string& collection_name, const std::string& field_name, const std::string& value) override {
        std::vector<std::string> result_ids;
        if (mock_indexes_.count(collection_name) && mock_indexes_[collection_name].count(field_name)) {
            if (mock_data_.count(collection_name)) {
                for (const auto& pair : mock_data_[collection_name]) {
                    for (const auto& elem : pair.second.elements) {
                        if (elem.key == field_name) {
                            if (auto* str_val = std::get_if<std::string>(&elem.value)) {
                                if (*str_val == value) {
                                    result_ids.push_back(pair.first);
                                }
                            }
                        }
                    }
                }
            }
        }
        return result_ids;
    }

    // Mock data storage
    std::map<std::string, std::map<std::string, TissDB::Document>> mock_data_;
    std::map<std::string, std::set<std::string>> mock_indexes_;
};

TEST_CASE(ExecutorSelectAll) {
    MockLSMTree mock_lsm_tree;
<<<<<<< HEAD
    TissDB::Schema empty_schema;
    mock_lsm_tree.create_collection("users", empty_schema);
=======
    mock_lsm_tree.create_collection("users", TissDB::Schema{});
>>>>>>> 5fd3ec59

    TissDB::Document doc1;
    doc1.id = "user1";
    TissDB::Element e1; e1.key = "name"; e1.value = std::string("Alice");
    doc1.elements.push_back(e1);
    mock_lsm_tree.put("users", "user1", doc1);

    TissDB::Document doc2;
    doc2.id = "user2";
    TissDB::Element e2; e2.key = "name"; e2.value = std::string("Bob");
    doc2.elements.push_back(e2);
    mock_lsm_tree.put("users", "user2", doc2);

    TissDB::Query::Parser parser;
    TissDB::Query::AST ast = parser.parse("SELECT * FROM users");

    TissDB::Query::Executor executor(mock_lsm_tree);
    TissDB::Query::QueryResult result = executor.execute(ast);

    ASSERT_EQ(2, result.size());
    // Check content (order might vary)
    bool found_user1 = false;
    bool found_user2 = false;
    for (const auto& doc : result) {
        if (doc.id == "user1") found_user1 = true;
        if (doc.id == "user2") found_user2 = true;
    }
    ASSERT_TRUE(found_user1);
    ASSERT_TRUE(found_user2);

    std::filesystem::remove_all("mock_data");
}

TEST_CASE(ExecutorAggregateGroupBy) {
    MockLSMTree mock_lsm_tree;
<<<<<<< HEAD
    TissDB::Schema empty_schema;
    mock_lsm_tree.create_collection("sales", empty_schema);
=======
    mock_lsm_tree.create_collection("sales", TissDB::Schema{});
>>>>>>> 5fd3ec59

    // Setup initial data
    mock_lsm_tree.put("sales", "1", TissDB::Document{"1", {{"category", std::string("books")}, {"amount", 15.0}}});
    mock_lsm_tree.put("sales", "2", TissDB::Document{"2", {{"category", std::string("electronics")}, {"amount", 100.0}}});
    mock_lsm_tree.put("sales", "3", TissDB::Document{"3", {{"category", std::string("books")}, {"amount", 25.0}}});
    mock_lsm_tree.put("sales", "4", TissDB::Document{"4", {{"category", std::string("electronics")}, {"amount", 150.0}}});
    mock_lsm_tree.put("sales", "5", TissDB::Document{"5", {{"category", std::string("books")}, {"amount", 20.0}}});

    TissDB::Query::Parser parser;
    TissDB::Query::Executor executor(mock_lsm_tree);

    // Execute the query
    TissDB::Query::AST ast = parser.parse("SELECT category, SUM(amount), COUNT(amount) FROM sales GROUP BY category");
    TissDB::Query::QueryResult result = executor.execute(ast);

    // Verify the results
    ASSERT_EQ(2, result.size()); // Two groups: books and electronics

    bool found_books = false;
    bool found_electronics = false;

    for (const auto& doc : result) {
        bool is_books = false;
        for(const auto& el : doc.elements) {
            if(el.key == "category" && std::get<std::string>(el.value) == "books") {
                is_books = true;
                break;
            }
        }

        if (is_books) {
            found_books = true;
            ASSERT_EQ(3, doc.elements.size()); // category, SUM(amount), COUNT(amount)
            for (const auto& elem : doc.elements) {
                if (elem.key == "SUM(amount)") ASSERT_EQ(std::get<double>(elem.value), 60.0);
                if (elem.key == "COUNT(amount)") ASSERT_EQ(std::get<double>(elem.value), 3.0);
            }
        } else {
            found_electronics = true;
            ASSERT_EQ(3, doc.elements.size()); // category, SUM(amount), COUNT(amount)
            for (const auto& elem : doc.elements) {
                if (elem.key == "SUM(amount)") ASSERT_EQ(std::get<double>(elem.value), 250.0);
                if (elem.key == "COUNT(amount)") ASSERT_EQ(std::get<double>(elem.value), 2.0);
            }
        }
    }

    ASSERT_TRUE(found_books);
    ASSERT_TRUE(found_electronics);

    std::filesystem::remove_all("mock_data");
}

TEST_CASE(ExecutorAggregateNoGroupBy) {
    MockLSMTree mock_lsm_tree;
    mock_lsm_tree.create_collection("sales", TissDB::Schema{});

    mock_lsm_tree.put("sales", "1", TissDB::Document{"1", {{"amount", 10.0}}});
    mock_lsm_tree.put("sales", "2", TissDB::Document{"2", {{"amount", 20.0}}});
    mock_lsm_tree.put("sales", "3", TissDB::Document{"3", {{"amount", 30.0}}});

    TissDB::Query::Parser parser;
    TissDB::Query::Executor executor(mock_lsm_tree);

    TissDB::Query::AST ast = parser.parse("SELECT SUM(amount), AVG(amount) FROM sales");
    TissDB::Query::QueryResult result = executor.execute(ast);

    ASSERT_EQ(1, result.size());
    const auto& doc = result[0];
    ASSERT_EQ(2, doc.elements.size());

    bool found_sum = false;
    bool found_avg = false;
    for (const auto& elem : doc.elements) {
        if (elem.key == "SUM(amount)") {
            ASSERT_EQ(std::get<double>(elem.value), 60.0);
            found_sum = true;
        }
        if (elem.key == "AVG(amount)") {
            ASSERT_EQ(std::get<double>(elem.value), 20.0);
            found_avg = true;
        }
    }
    ASSERT_TRUE(found_sum);
    ASSERT_TRUE(found_avg);

    std::filesystem::remove_all("mock_data");
}

TEST_CASE(ExecutorAggregateCountStar) {
    MockLSMTree mock_lsm_tree;
    mock_lsm_tree.create_collection("users", TissDB::Schema{});

    mock_lsm_tree.put("users", "1", TissDB::Document{"1", {{"name", std::string("A")}}});
    mock_lsm_tree.put("users", "2", TissDB::Document{"2", {{"name", std::string("B")}}});
    mock_lsm_tree.put("users", "3", TissDB::Document{"3", {{"name", std::string("C")}}});

    TissDB::Query::Parser parser;
    TissDB::Query::Executor executor(mock_lsm_tree);

    TissDB::Query::AST ast = parser.parse("SELECT COUNT(*) FROM users");
    TissDB::Query::QueryResult result = executor.execute(ast);

    ASSERT_EQ(1, result.size());
    const auto& doc = result[0];
    ASSERT_EQ(1, doc.elements.size());
    ASSERT_EQ(doc.elements[0].key, "COUNT(*)");
    ASSERT_EQ(std::get<double>(doc.elements[0].value), 3.0);

    std::filesystem::remove_all("mock_data");
}

TEST_CASE(ExecutorAggregateEmptyResult) {
    MockLSMTree mock_lsm_tree;
    mock_lsm_tree.create_collection("sales", TissDB::Schema{});

    TissDB::Query::Parser parser;
    TissDB::Query::Executor executor(mock_lsm_tree);

    TissDB::Query::AST ast = parser.parse("SELECT SUM(amount) FROM sales WHERE amount > 100");
    TissDB::Query::QueryResult result = executor.execute(ast);

    ASSERT_EQ(1, result.size());
    const auto& doc = result[0];
    ASSERT_EQ(1, doc.elements.size());
    ASSERT_EQ(doc.elements[0].key, "SUM(amount)");
    ASSERT_EQ(std::get<double>(doc.elements[0].value), 0.0); // SUM of empty set is 0

    std::filesystem::remove_all("mock_data");
}

TEST_CASE(ExecutorDeleteAll) {
    MockLSMTree mock_lsm_tree;
<<<<<<< HEAD
    TissDB::Schema empty_schema;
    mock_lsm_tree.create_collection("users", empty_schema);
=======
    mock_lsm_tree.create_collection("users", TissDB::Schema{});
>>>>>>> 5fd3ec59

    // 1. Setup initial data
    TissDB::Document doc1;
    doc1.id = "user1";
    doc1.elements.push_back({"name", std::string("Victor")});
    mock_lsm_tree.put("users", "user1", doc1);

    TissDB::Document doc2;
    doc2.id = "user2";
    doc2.elements.push_back({"name", std::string("Wendy")});
    mock_lsm_tree.put("users", "user2", doc2);

    TissDB::Query::Parser parser;
    TissDB::Query::Executor executor(mock_lsm_tree);

    // 2. Execute the DELETE query
    TissDB::Query::AST ast = parser.parse("DELETE FROM users");
    executor.execute(ast);

    // 3. Verify the data was deleted from mock storage
    ASSERT_EQ(0, mock_lsm_tree.mock_data_["users"].size());

    std::filesystem::remove_all("mock_data");
}

TEST_CASE(ExecutorDeleteWithWhere) {
    MockLSMTree mock_lsm_tree;
<<<<<<< HEAD
    TissDB::Schema empty_schema;
    mock_lsm_tree.create_collection("users", empty_schema);
=======
    mock_lsm_tree.create_collection("users", TissDB::Schema{});
>>>>>>> 5fd3ec59

    // 1. Setup initial data
    TissDB::Document doc1;
    doc1.id = "user_to_delete";
    doc1.elements.push_back({"name", std::string("Mallory")});
    mock_lsm_tree.put("users", "user_to_delete", doc1);

    TissDB::Document doc2;
    doc2.id = "user_to_keep";
    doc2.elements.push_back({"name", std::string("Trudy")});
    mock_lsm_tree.put("users", "user_to_keep", doc2);

    TissDB::Query::Parser parser;
    TissDB::Query::Executor executor(mock_lsm_tree);

    // 2. Execute the DELETE query
    TissDB::Query::AST ast = parser.parse("DELETE FROM users WHERE name = 'Mallory'");
    executor.execute(ast);

    // 3. Verify the data was deleted from mock storage
    auto deleted_doc_opt = mock_lsm_tree.get("users", "user_to_delete");
    ASSERT_FALSE(deleted_doc_opt.has_value());

    // 4. Verify that other documents were not affected
    auto other_doc_opt = mock_lsm_tree.get("users", "user_to_keep");
    ASSERT_TRUE(other_doc_opt.has_value());

    std::filesystem::remove_all("mock_data");
}

TEST_CASE(ExecutorUpdateAddField) {
    MockLSMTree mock_lsm_tree;
<<<<<<< HEAD
    TissDB::Schema empty_schema;
    mock_lsm_tree.create_collection("users", empty_schema);
=======
    mock_lsm_tree.create_collection("users", TissDB::Schema{});
>>>>>>> 5fd3ec59

    TissDB::Document doc1;
    doc1.id = "user1";
    doc1.elements.push_back({"name", std::string("Frank")});
    mock_lsm_tree.put("users", "user1", doc1);

    TissDB::Query::Parser parser;
    TissDB::Query::Executor executor(mock_lsm_tree);

    TissDB::Query::AST ast = parser.parse("UPDATE users SET status = 'active' WHERE name = 'Frank'");
    executor.execute(ast);

    auto updated_doc_opt = mock_lsm_tree.get("users", "user1");
    ASSERT_TRUE(updated_doc_opt.has_value());
    const auto& updated_doc = updated_doc_opt.value();

    ASSERT_EQ(2, updated_doc.elements.size()); // name and status
    bool status_is_added = false;
    for (const auto& elem : updated_doc.elements) {
        if (elem.key == "status") {
            if (auto* str_val = std::get_if<std::string>(&elem.value)) {
                if (*str_val == "active") {
                    status_is_added = true;
                }
            }
        }
    }
    ASSERT_TRUE(status_is_added);

    std::filesystem::remove_all("mock_data");
}

TEST_CASE(ExecutorUpdateAll) {
    MockLSMTree mock_lsm_tree;
<<<<<<< HEAD
    TissDB::Schema empty_schema;
    mock_lsm_tree.create_collection("users", empty_schema);
=======
    mock_lsm_tree.create_collection("users", TissDB::Schema{});
>>>>>>> 5fd3ec59

    TissDB::Document doc1;
    doc1.id = "user1";
    doc1.elements.push_back({"name", std::string("Grace")});
    doc1.elements.push_back({"level", 5.0});
    mock_lsm_tree.put("users", "user1", doc1);

    TissDB::Document doc2;
    doc2.id = "user2";
    doc2.elements.push_back({"name", std::string("Heidi")});
    doc2.elements.push_back({"level", 6.0});
    mock_lsm_tree.put("users", "user2", doc2);

    TissDB::Query::Parser parser;
    TissDB::Query::Executor executor(mock_lsm_tree);

    TissDB::Query::AST ast = parser.parse("UPDATE users SET level = 10.0");
    executor.execute(ast);

    // Verify doc1 was updated
    auto updated_doc1_opt = mock_lsm_tree.get("users", "user1");
    ASSERT_TRUE(updated_doc1_opt.has_value());
    for (const auto& elem : updated_doc1_opt.value().elements) {
        if (elem.key == "level") {
            ASSERT_EQ(std::get<double>(elem.value), 10.0);
        }
    }

    // Verify doc2 was updated
    auto updated_doc2_opt = mock_lsm_tree.get("users", "user2");
    ASSERT_TRUE(updated_doc2_opt.has_value());
    for (const auto& elem : updated_doc2_opt.value().elements) {
        if (elem.key == "level") {
            ASSERT_EQ(std::get<double>(elem.value), 10.0);
        }
    }

    std::filesystem::remove_all("mock_data");
}

TEST_CASE(ExecutorUpdateWithWhere) {
    MockLSMTree mock_lsm_tree;
<<<<<<< HEAD
    TissDB::Schema empty_schema;
    mock_lsm_tree.create_collection("users", empty_schema);
=======
    mock_lsm_tree.create_collection("users", TissDB::Schema{});
>>>>>>> 5fd3ec59

    // 1. Setup initial data
    TissDB::Document doc1;
    doc1.id = "user1";
    doc1.elements.push_back({"name", std::string("David")});
    doc1.elements.push_back({"age", 40.0});
    mock_lsm_tree.put("users", "user1", doc1);

    TissDB::Document doc2;
    doc2.id = "user2";
    doc2.elements.push_back({"name", std::string("Eve")});
    doc2.elements.push_back({"age", 50.0});
    mock_lsm_tree.put("users", "user2", doc2);

    TissDB::Query::Parser parser;
    TissDB::Query::Executor executor(mock_lsm_tree);

    // 2. Execute the UPDATE query
    TissDB::Query::AST ast = parser.parse("UPDATE users SET age = 41.0 WHERE name = 'David'");
    executor.execute(ast);

    // 3. Verify the data was updated in mock storage
    auto updated_doc_opt = mock_lsm_tree.get("users", "user1");
    ASSERT_TRUE(updated_doc_opt.has_value());
    const auto& updated_doc = updated_doc_opt.value();

    bool age_is_updated = false;
    for (const auto& elem : updated_doc.elements) {
        if (elem.key == "age") {
            if (auto* num_val = std::get_if<double>(&elem.value)) {
                if (*num_val == 41.0) {
                    age_is_updated = true;
                }
            }
        }
    }
    ASSERT_TRUE(age_is_updated);

    // 4. Verify that other documents were not affected
    auto other_doc_opt = mock_lsm_tree.get("users", "user2");
    ASSERT_TRUE(other_doc_opt.has_value());
    const auto& other_doc = other_doc_opt.value();
     for (const auto& elem : other_doc.elements) {
        if (elem.key == "age") {
            if (auto* num_val = std::get_if<double>(&elem.value)) {
                ASSERT_EQ(*num_val, 50.0);
            }
        }
    }

    std::filesystem::remove_all("mock_data");
}

TEST_CASE(ExecutorInsert) {
    MockLSMTree mock_lsm_tree;
<<<<<<< HEAD
    TissDB::Schema empty_schema;
    mock_lsm_tree.create_collection("users", empty_schema);
=======
    mock_lsm_tree.create_collection("users", TissDB::Schema{});
>>>>>>> 5fd3ec59

    TissDB::Query::Parser parser;
    TissDB::Query::Executor executor(mock_lsm_tree);

    // 1. Execute the INSERT query
    TissDB::Query::AST ast = parser.parse("INSERT INTO users (name, age) VALUES ('Charlie', 30.0)");
    TissDB::Query::QueryResult result = executor.execute(ast);

    // 2. INSERT should return an empty result, but the QueryResult struct is not designed for that.
    // We will check the side-effect in the mock storage instead.

    // 3. Verify the data was inserted into the mock storage
    const auto& users_collection = mock_lsm_tree.mock_data_["users"];
    ASSERT_EQ(1, users_collection.size());

    // 4. Verify the content of the inserted document
    const auto& inserted_doc = users_collection.begin()->second;
    ASSERT_EQ(2, inserted_doc.elements.size());

    bool found_name = false;
    bool found_age = false;
    for (const auto& elem : inserted_doc.elements) {
        if (elem.key == "name") {
            if (auto* str_val = std::get_if<std::string>(&elem.value)) {
                if (*str_val == "Charlie") {
                    found_name = true;
                }
            }
        } else if (elem.key == "age") {
            if (auto* num_val = std::get_if<double>(&elem.value)) {
                if (*num_val == 30.0) {
                    found_age = true;
                }
            }
        }
    }
    ASSERT_TRUE(found_name);
    ASSERT_TRUE(found_age);

    std::filesystem::remove_all("mock_data");
}

TEST_CASE(ExecutorSelectWithWhere) {
    MockLSMTree mock_lsm_tree;
    mock_lsm_tree.create_collection("products", TissDB::Schema{});

    TissDB::Document doc1;
    doc1.id = "prod1";
    TissDB::Element e1; e1.key = "price"; e1.value = 150.0;
    doc1.elements.push_back(e1);
    mock_lsm_tree.put("products", "prod1", doc1);

    TissDB::Document doc2;
    doc2.id = "prod2";
    TissDB::Element e2; e2.key = "price"; e2.value = 50.0;
    doc2.elements.push_back(e2);
    mock_lsm_tree.put("products", "prod2", doc2);

    TissDB::Query::Parser parser;
    TissDB::Query::AST ast = parser.parse("SELECT * FROM products WHERE price > 100");

    TissDB::Query::Executor executor(mock_lsm_tree);
    TissDB::Query::QueryResult result = executor.execute(ast);

    ASSERT_EQ(1, result.size());
    ASSERT_EQ("prod1", result[0].id);

    std::filesystem::remove_all("mock_data");
}

TEST_CASE(ExecutorSelectWithIndex) {
    MockLSMTree mock_lsm_tree;
    mock_lsm_tree.create_collection("users", TissDB::Schema{});
    mock_lsm_tree.create_index("users", {"name"});

    TissDB::Document doc1;
    doc1.id = "user1";
    TissDB::Element e1; e1.key = "name"; e1.value = std::string("Alice");
    doc1.elements.push_back(e1);
    mock_lsm_tree.put("users", "user1", doc1);

    TissDB::Document doc2;
    doc2.id = "user2";
    TissDB::Element e2; e2.key = "name"; e2.value = std::string("Bob");
    doc2.elements.push_back(e2);
    mock_lsm_tree.put("users", "user2", doc2);

    TissDB::Query::Parser parser;
    TissDB::Query::AST ast = parser.parse("SELECT * FROM users WHERE name = 'Alice'");

    TissDB::Query::Executor executor(mock_lsm_tree);
    TissDB::Query::QueryResult result = executor.execute(ast);

    ASSERT_EQ(1, result.size());
    ASSERT_EQ("user1", result[0].id);

    std::filesystem::remove_all("mock_data");
}<|MERGE_RESOLUTION|>--- conflicted
+++ resolved
@@ -12,7 +12,6 @@
 public:
     MockLSMTree() : TissDB::Storage::LSMTree("mock_data") {}
 
-<<<<<<< HEAD
     // Override put to store documents in memory for testing
     void put(const std::string& collection_name, const std::string& key, const TissDB::Document& doc, TissDB::Transactions::TransactionID tid = -1) override {
         (void)tid;
@@ -22,7 +21,6 @@
     // Override get to retrieve from mock data
     std::optional<TissDB::Document> get(const std::string& collection_name, const std::string& key, TissDB::Transactions::TransactionID tid = -1) override {
         (void)tid;
-=======
     void create_collection(const std::string& name, const TissDB::Schema& schema) override {
         (void)schema; // Unused in mock
         mock_data_[name] = {};
@@ -35,7 +33,6 @@
 
     std::optional<TissDB::Document> get(const std::string& collection_name, const std::string& key, TissDB::Transactions::TransactionID tid = -1) override {
         (void)tid; // Unused in mock
->>>>>>> 5fd3ec59
         if (mock_data_.count(collection_name) && mock_data_[collection_name].count(key)) {
             return mock_data_[collection_name][key];
         }
@@ -52,14 +49,9 @@
         return docs;
     }
 
-<<<<<<< HEAD
     // Override create_index to just record that an index was created
     void create_index(const std::string& collection_name, const std::vector<std::string>& field_names) override {
-        mock_indexes_[collection_name].insert(field_names[0]);
-=======
-    void create_index(const std::string& collection_name, const std::vector<std::string>& field_names) override {
         mock_indexes_[collection_name].insert(field_names[0]); // Simple mock: only use first field
->>>>>>> 5fd3ec59
     }
 
     std::vector<std::string> find_by_index(const std::string& collection_name, const std::string& field_name, const std::string& value) override {
@@ -89,12 +81,8 @@
 
 TEST_CASE(ExecutorSelectAll) {
     MockLSMTree mock_lsm_tree;
-<<<<<<< HEAD
-    TissDB::Schema empty_schema;
-    mock_lsm_tree.create_collection("users", empty_schema);
-=======
+    TissDB::Schema empty_schema;
     mock_lsm_tree.create_collection("users", TissDB::Schema{});
->>>>>>> 5fd3ec59
 
     TissDB::Document doc1;
     doc1.id = "user1";
@@ -130,12 +118,8 @@
 
 TEST_CASE(ExecutorAggregateGroupBy) {
     MockLSMTree mock_lsm_tree;
-<<<<<<< HEAD
     TissDB::Schema empty_schema;
     mock_lsm_tree.create_collection("sales", empty_schema);
-=======
-    mock_lsm_tree.create_collection("sales", TissDB::Schema{});
->>>>>>> 5fd3ec59
 
     // Setup initial data
     mock_lsm_tree.put("sales", "1", TissDB::Document{"1", {{"category", std::string("books")}, {"amount", 15.0}}});
@@ -269,12 +253,8 @@
 
 TEST_CASE(ExecutorDeleteAll) {
     MockLSMTree mock_lsm_tree;
-<<<<<<< HEAD
     TissDB::Schema empty_schema;
     mock_lsm_tree.create_collection("users", empty_schema);
-=======
-    mock_lsm_tree.create_collection("users", TissDB::Schema{});
->>>>>>> 5fd3ec59
 
     // 1. Setup initial data
     TissDB::Document doc1;
@@ -302,12 +282,8 @@
 
 TEST_CASE(ExecutorDeleteWithWhere) {
     MockLSMTree mock_lsm_tree;
-<<<<<<< HEAD
     TissDB::Schema empty_schema;
     mock_lsm_tree.create_collection("users", empty_schema);
-=======
-    mock_lsm_tree.create_collection("users", TissDB::Schema{});
->>>>>>> 5fd3ec59
 
     // 1. Setup initial data
     TissDB::Document doc1;
@@ -340,12 +316,8 @@
 
 TEST_CASE(ExecutorUpdateAddField) {
     MockLSMTree mock_lsm_tree;
-<<<<<<< HEAD
     TissDB::Schema empty_schema;
     mock_lsm_tree.create_collection("users", empty_schema);
-=======
-    mock_lsm_tree.create_collection("users", TissDB::Schema{});
->>>>>>> 5fd3ec59
 
     TissDB::Document doc1;
     doc1.id = "user1";
@@ -380,12 +352,8 @@
 
 TEST_CASE(ExecutorUpdateAll) {
     MockLSMTree mock_lsm_tree;
-<<<<<<< HEAD
     TissDB::Schema empty_schema;
     mock_lsm_tree.create_collection("users", empty_schema);
-=======
-    mock_lsm_tree.create_collection("users", TissDB::Schema{});
->>>>>>> 5fd3ec59
 
     TissDB::Document doc1;
     doc1.id = "user1";
@@ -428,12 +396,8 @@
 
 TEST_CASE(ExecutorUpdateWithWhere) {
     MockLSMTree mock_lsm_tree;
-<<<<<<< HEAD
     TissDB::Schema empty_schema;
     mock_lsm_tree.create_collection("users", empty_schema);
-=======
-    mock_lsm_tree.create_collection("users", TissDB::Schema{});
->>>>>>> 5fd3ec59
 
     // 1. Setup initial data
     TissDB::Document doc1;
@@ -489,12 +453,8 @@
 
 TEST_CASE(ExecutorInsert) {
     MockLSMTree mock_lsm_tree;
-<<<<<<< HEAD
     TissDB::Schema empty_schema;
     mock_lsm_tree.create_collection("users", empty_schema);
-=======
-    mock_lsm_tree.create_collection("users", TissDB::Schema{});
->>>>>>> 5fd3ec59
 
     TissDB::Query::Parser parser;
     TissDB::Query::Executor executor(mock_lsm_tree);
